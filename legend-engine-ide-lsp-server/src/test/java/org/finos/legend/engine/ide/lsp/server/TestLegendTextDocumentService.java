// Copyright 2023 Goldman Sachs
//
// Licensed under the Apache License, Version 2.0 (the "License");
// you may not use this file except in compliance with the License.
// You may obtain a copy of the License at
//
//      http://www.apache.org/licenses/LICENSE-2.0
//
// Unless required by applicable law or agreed to in writing, software
// distributed under the License is distributed on an "AS IS" BASIS,
// WITHOUT WARRANTIES OR CONDITIONS OF ANY KIND, either express or implied.
// See the License for the specific language governing permissions and
// limitations under the License.

package org.finos.legend.engine.ide.lsp.server;

<<<<<<< HEAD
import org.eclipse.collections.api.factory.Lists;
import org.eclipse.collections.api.list.ImmutableList;

=======
import java.util.Arrays;
import java.util.Collections;
import java.util.List;
import java.util.Set;
import java.util.concurrent.ExecutionException;
import java.util.function.BiConsumer;
import java.util.stream.Collectors;
>>>>>>> b7a2adac
import org.eclipse.lsp4j.CompletionItem;
import org.eclipse.lsp4j.CompletionParams;
import org.eclipse.lsp4j.DidOpenTextDocumentParams;
import org.eclipse.lsp4j.InitializeParams;
import org.eclipse.lsp4j.Position;
import org.eclipse.lsp4j.Range;
import org.eclipse.lsp4j.SemanticTokens;
import org.eclipse.lsp4j.SemanticTokensRangeParams;
import org.eclipse.lsp4j.TextDocumentIdentifier;
import org.eclipse.lsp4j.TextDocumentItem;
import org.eclipse.lsp4j.services.TextDocumentService;
import org.finos.legend.engine.ide.lsp.extension.LegendLSPGrammarExtension;
import org.finos.legend.engine.ide.lsp.extension.completion.LegendCompletion;
import org.finos.legend.engine.ide.lsp.extension.state.SectionState;
import org.finos.legend.engine.ide.lsp.extension.text.TextPosition;
import org.junit.jupiter.api.Assertions;
import org.junit.jupiter.api.Test;
<<<<<<< HEAD
import java.util.Arrays;
import java.util.Collections;
import java.util.List;
import java.util.concurrent.ExecutionException;
import java.util.stream.Collectors;
=======
>>>>>>> b7a2adac

public class TestLegendTextDocumentService
{
    @Test
    public void testKeywordHighlighting() throws Exception
    {
        LegendLSPGrammarExtension extWithKeywords = newExtension("TestGrammar", Arrays.asList("Date", "Integer", "String", "Float", "StrictDate", "Boolean", "let", "true", "false"));
        LegendLSPGrammarExtension extNoKeywords = newExtension("EmptyGrammar", Collections.emptyList());
        LegendLanguageServer server = newServer(extWithKeywords, extNoKeywords);

        String uri = "file:///testKeywordHighlighting.pure";
        String code = "\n" +
                "\r\n" +
                "###TestGrammar\n" +
                "Class vscodelsp::test::Employee\r\n" +
                "{\n" +
                "    id       : Integer[1];\n" +
                "    hireDate : Date[1];\r\n" +
                "    hireType : String[1];\n" +
                "    employeeDetails : vscodelsp::test::EmployeeDetails[1];\n" +
                "}\n" +
                "\n";

        TextDocumentService service = server.getTextDocumentService();
        service.didOpen(new DidOpenTextDocumentParams(new TextDocumentItem(uri, "", 0, code)));
        SemanticTokens semanticTokens = service.semanticTokensRange(new SemanticTokensRangeParams(new TextDocumentIdentifier(uri), newRange(3, 0, 10, 0))).get();

        Assertions.assertEquals(Arrays.asList(5, 15, 7, 0, 0, 1, 15, 4, 0, 0, 1, 15, 6, 0, 0), semanticTokens.getData());
    }

    @Test
    public void testNoKeywordHighlighting() throws Exception
    {
        LegendLSPGrammarExtension extWithKeywords = newExtension("TestGrammar", Arrays.asList("Date", "Integer", "String", "Float", "StrictDate", "Boolean", "let", "true", "false"));
        LegendLSPGrammarExtension extNoKeywords = newExtension("EmptyGrammar", Collections.emptyList());
        LegendLanguageServer server = newServer(extWithKeywords, extNoKeywords);

        String uri = "file:///testNoKeywordHighlighting.pure";
        String code = "\r\n" +
                "###EmptyGrammar\n" +
                "Class vscodelsp::test::Employee\r\n" +
                "{\n" +
                "    id       : Integer[1];\n" +
                "    hireDate : Date[1];\r\n" +
                "    hireType : String[1];\n" +
                "    employeeDetails : vscodelsp::test::EmployeeDetails[1];\n" +
                "}\n" +
                "\n";

        TextDocumentService service = server.getTextDocumentService();
        service.didOpen(new DidOpenTextDocumentParams(new TextDocumentItem(uri, "", 0, code)));
        SemanticTokens semanticTokens = service.semanticTokensRange(new SemanticTokensRangeParams(new TextDocumentIdentifier(uri), newRange(2, 0, 9, 0))).get();

        Assertions.assertEquals(Collections.emptyList(), semanticTokens.getData());
    }

    @Test
<<<<<<< HEAD
    public void testCompletion() throws Exception
    {
        LegendLSPGrammarExtension ext = newExtension("TestGrammar", Collections.emptyList());
        LegendLanguageServer server = newServer(ext);

        String uri = "file:///testCompletion.pure";
        String code = "\n" +
                "###TestGrammar\n" +
                "Class vscodelsp::test::Employee\n" +
                "{\n" +
                "    completionTrigger;\n" +
                "    id       : Integer[1];\n" +
                "    hireDate : Date[1];\n" +
                "    hireType : String[1];\n" +
                "    employeeDetails : vscodelsp::test::EmployeeDetails[1];\n" +
                "}\n" +
                "\n";

        TextDocumentService service = server.getTextDocumentService();
        service.didOpen(new DidOpenTextDocumentParams(new TextDocumentItem(uri, "", 0, code)));

        List<CompletionItem> completions = service.completion(new CompletionParams(new TextDocumentIdentifier(uri), new Position(4, 21))).get().getLeft();
        List<String> suggestions = completions.stream().map(CompletionItem::getInsertText).collect(Collectors.toList());
        List<String> labels = completions.stream().map(CompletionItem::getLabel).collect(Collectors.toList());
        List<String> descriptions = completions.stream().map(r -> r.getLabelDetails().getDescription()).collect(Collectors.toList());

        Assertions.assertEquals(Arrays.asList("completionSuggestion1","completionSuggestion2"), suggestions);
        Assertions.assertEquals(Arrays.asList("completionSuggestion1","completionSuggestion2"), labels);
        Assertions.assertEquals(Arrays.asList("Test completion","Test completion"), descriptions);
    }

    @Test
    public void testNoCompletion() throws Exception
    {
        LegendLSPGrammarExtension ext = newExtension("TestGrammar", Collections.emptyList());
        LegendLanguageServer server = newServer(ext);

        String uri = "file:///testCompletion.pure";
        String code = "\n" +
                "###TestGrammar\n" +
                "Class vscodelsp::test::Employee\n" +
                "{\n" +
                "    completionTrigger;\n" +
                "    id       : Integer[1];\n" +
                "    hireDate : Date[1];\n" +
                "    hireType : String[1];\n" +
                "    employeeDetails : vscodelsp::test::EmployeeDetails[1];\n" +
                "}\n" +
                "\n";

        TextDocumentService service = server.getTextDocumentService();
        service.didOpen(new DidOpenTextDocumentParams(new TextDocumentItem(uri, "", 0, code)));

        Integer completionsSize =
                        service.completion(new CompletionParams(new TextDocumentIdentifier(uri), new Position(0, 1))).get().getLeft().size() +
                        service.completion(new CompletionParams(new TextDocumentIdentifier(uri), new Position(4, 2))).get().getLeft().size() +
                        service.completion(new CompletionParams(new TextDocumentIdentifier(uri), new Position(4, 3))).get().getLeft().size() +
                        service.completion(new CompletionParams(new TextDocumentIdentifier(uri), new Position(4, 22))).get().getLeft().size();

        Assertions.assertEquals(0, completionsSize);
    }

    @Test
    public void testBoilerplate() throws Exception
    {
        LegendLSPGrammarExtension ext = newExtension("TestGrammar", Collections.emptyList());
        LegendLanguageServer server = newServer(ext);

        String uri = "file:///testCompletion.pure";
        String code = "\n" +
                "###TestGrammar\n" +
                "Class vscodelsp::test::Employee\n" +
                "{\n" +
                "    completionTrigger;\n" +
                "    id       : Integer[1];\n" +
                "    hireDate : Date[1];\n" +
                "    hireType : String[1];\n" +
                "    employeeDetails : vscodelsp::test::EmployeeDetails[1];\n" +
                "}\n" +
                "\n";
=======
    void testDefaultCompletionsAdded() throws Exception
    {
        LegendLSPGrammarExtension extWithKeywords = newExtension("TestGrammar", Arrays.asList("Date", "Integer", "String", "Float", "StrictDate", "Boolean", "let", "true", "false"));
        LegendLSPGrammarExtension extNoKeywords = newExtension("EmptyGrammar", Collections.emptyList());
        LegendLanguageServer server = newServer(extWithKeywords, extNoKeywords);

        String uri = "file:///testNoKeywordHighlighting.pure";
        String code = "\r\n" +
                "###EmptyGrammar\n" +
                "Class vscodelsp::test::Employee\r\n" +
                "{\n" +
                "    id       : Integer[1];\n" +
                "    hireDate : Date[1];\r\n" +
                "    hireType : String[1];\n" +
                "    employeeDetails : vscodelsp::test::EmployeeDetails[1];\n" +
                "}\n" +
                "###T\n";
>>>>>>> b7a2adac

        TextDocumentService service = server.getTextDocumentService();
        service.didOpen(new DidOpenTextDocumentParams(new TextDocumentItem(uri, "", 0, code)));

<<<<<<< HEAD
        List<CompletionItem> completions = service.completion(new CompletionParams(new TextDocumentIdentifier(uri), new Position(2, 0))).get().getLeft();
        List<String> suggestions = completions.stream().map(CompletionItem::getInsertText).collect(Collectors.toList());
        List<String> labels = completions.stream().map(CompletionItem::getLabel).collect(Collectors.toList());
        List<String> descriptions = completions.stream().map(r -> r.getLabelDetails().getDescription()).collect(Collectors.toList());

        Assertions.assertEquals(Arrays.asList("boilerplateSuggestion1","boilerplateSuggestion2"), suggestions);
        Assertions.assertEquals(Arrays.asList("boilerplateSuggestion1","boilerplateSuggestion2"), labels);
        Assertions.assertEquals(Arrays.asList("Test boilerplate","Test boilerplate"), descriptions);
    }


    @Test
    public void testNoBoilerplate() throws Exception
    {
        LegendLSPGrammarExtension ext = newExtension("TestGrammar", Collections.emptyList());
        LegendLanguageServer server = newServer(ext);

        String uri = "file:///testCompletion.pure";
        String code = "\n" +
                "###TestGrammar\n" +
                "Class vscodelsp::test::Employee\n" +
                "{\n" +
                "    completionTrigger;\n" +
                "    id       : Integer[1];\n" +
                "    hireDate : Date[1];\n" +
                "    hireType : String[1];\n" +
                "    employeeDetails : vscodelsp::test::EmployeeDetails[1];\n" +
                "}\n" +
                "\n";

        TextDocumentService service = server.getTextDocumentService();
        service.didOpen(new DidOpenTextDocumentParams(new TextDocumentItem(uri, "", 0, code)));

        Integer completionsSize =
                        service.completion(new CompletionParams(new TextDocumentIdentifier(uri), new Position(2, 1))).get().getLeft().size() +
                        service.completion(new CompletionParams(new TextDocumentIdentifier(uri), new Position(2, 2))).get().getLeft().size() +
                        service.completion(new CompletionParams(new TextDocumentIdentifier(uri), new Position(2, 3))).get().getLeft().size() +
                        service.completion(new CompletionParams(new TextDocumentIdentifier(uri), new Position(3, 1))).get().getLeft().size() +
                        service.completion(new CompletionParams(new TextDocumentIdentifier(uri), new Position(4, 1))).get().getLeft().size();

        Assertions.assertEquals(0, completionsSize);
    }


=======
        BiConsumer<Position, Set<String>> asserter = (position, expected) ->
        {
            CompletionParams completionParams = new CompletionParams(
                    new TextDocumentIdentifier(uri),
                    position
            );
            List<CompletionItem> items = service.completion(completionParams).join().getLeft();
            Assertions.assertEquals(2, items.size());
            Assertions.assertEquals(expected, items.stream().map(CompletionItem::getLabel).collect(Collectors.toSet()));
        };

        // start of line
        asserter.accept(new Position(9, 0), Set.of("###TestGrammar", "###EmptyGrammar"));
        // with # preceding
        asserter.accept(new Position(9, 1), Set.of("##TestGrammar", "##EmptyGrammar"));
        // with ## preceding
        asserter.accept(new Position(9, 2), Set.of("#TestGrammar", "#EmptyGrammar"));
        // with ### preceding
        asserter.accept(new Position(9, 3), Set.of("TestGrammar", "EmptyGrammar"));
        // with ###T preceding
        asserter.accept(new Position(9, 4), Set.of("TestGrammar", "EmptyGrammar"));
    }
    
>>>>>>> b7a2adac
    private static LegendLanguageServer newServer(LegendLSPGrammarExtension... extensions) throws ExecutionException, InterruptedException
    {
        LegendLanguageServer server = LegendLanguageServer.builder().synchronous().withGrammars(extensions).build();
        server.initialize(new InitializeParams()).get();
        return server;
    }

    private static LegendLSPGrammarExtension newExtension(String name, Iterable<String> keywords)
    {
        return new LegendLSPGrammarExtension()
        {

            private final ImmutableList<String> COMPLETION_TRIGGERS = Lists.immutable.with("completionTrigger");

            private final ImmutableList<String> COMPLETION_SUGGESTIONS = Lists.immutable.with("completionSuggestion1", "completionSuggestion2");

            private final ImmutableList<String> BOILERPLATE_SUGGESTIONS = Lists.immutable.with("boilerplateSuggestion1", "boilerplateSuggestion2");

            @Override
            public String getName()
            {
                return name;
            }

            @Override
            public Iterable<? extends String> getKeywords()
            {
                return keywords;
            }

            public Iterable<? extends LegendCompletion> getCompletions(SectionState section, TextPosition location)
            {
                String codeLine = section.getSection().getLine(location.getLine()).substring(0, location.getColumn());
                List<LegendCompletion> legendCompletions = Lists.mutable.empty();

                if (codeLine.isEmpty())
                {
                    return BOILERPLATE_SUGGESTIONS.collect(s -> new LegendCompletion("Test boilerplate", s));
                }

                if (COMPLETION_TRIGGERS.anySatisfy(codeLine::endsWith))
                {
                    COMPLETION_SUGGESTIONS.collect(s -> new LegendCompletion("Test completion", s), legendCompletions);
                }

                return legendCompletions;
            }
        };
    }

    private static Range newRange(int startLine, int startChar, int endLine, int endChar)
    {
        return new Range(newPosition(startLine, startChar), newPosition(endLine, endChar));
    }

    private static Position newPosition(int line, int character)
    {
        return new Position(line, character);
    }
}<|MERGE_RESOLUTION|>--- conflicted
+++ resolved
@@ -14,11 +14,6 @@
 
 package org.finos.legend.engine.ide.lsp.server;
 
-<<<<<<< HEAD
-import org.eclipse.collections.api.factory.Lists;
-import org.eclipse.collections.api.list.ImmutableList;
-
-=======
 import java.util.Arrays;
 import java.util.Collections;
 import java.util.List;
@@ -26,7 +21,10 @@
 import java.util.concurrent.ExecutionException;
 import java.util.function.BiConsumer;
 import java.util.stream.Collectors;
->>>>>>> b7a2adac
+
+import org.eclipse.collections.api.factory.Lists;
+import org.eclipse.collections.api.list.ImmutableList;
+
 import org.eclipse.lsp4j.CompletionItem;
 import org.eclipse.lsp4j.CompletionParams;
 import org.eclipse.lsp4j.DidOpenTextDocumentParams;
@@ -39,19 +37,11 @@
 import org.eclipse.lsp4j.TextDocumentItem;
 import org.eclipse.lsp4j.services.TextDocumentService;
 import org.finos.legend.engine.ide.lsp.extension.LegendLSPGrammarExtension;
+import org.junit.jupiter.api.Assertions;
 import org.finos.legend.engine.ide.lsp.extension.completion.LegendCompletion;
 import org.finos.legend.engine.ide.lsp.extension.state.SectionState;
 import org.finos.legend.engine.ide.lsp.extension.text.TextPosition;
-import org.junit.jupiter.api.Assertions;
 import org.junit.jupiter.api.Test;
-<<<<<<< HEAD
-import java.util.Arrays;
-import java.util.Collections;
-import java.util.List;
-import java.util.concurrent.ExecutionException;
-import java.util.stream.Collectors;
-=======
->>>>>>> b7a2adac
 
 public class TestLegendTextDocumentService
 {
@@ -109,7 +99,6 @@
     }
 
     @Test
-<<<<<<< HEAD
     public void testCompletion() throws Exception
     {
         LegendLSPGrammarExtension ext = newExtension("TestGrammar", Collections.emptyList());
@@ -190,30 +179,10 @@
                 "    employeeDetails : vscodelsp::test::EmployeeDetails[1];\n" +
                 "}\n" +
                 "\n";
-=======
-    void testDefaultCompletionsAdded() throws Exception
-    {
-        LegendLSPGrammarExtension extWithKeywords = newExtension("TestGrammar", Arrays.asList("Date", "Integer", "String", "Float", "StrictDate", "Boolean", "let", "true", "false"));
-        LegendLSPGrammarExtension extNoKeywords = newExtension("EmptyGrammar", Collections.emptyList());
-        LegendLanguageServer server = newServer(extWithKeywords, extNoKeywords);
-
-        String uri = "file:///testNoKeywordHighlighting.pure";
-        String code = "\r\n" +
-                "###EmptyGrammar\n" +
-                "Class vscodelsp::test::Employee\r\n" +
-                "{\n" +
-                "    id       : Integer[1];\n" +
-                "    hireDate : Date[1];\r\n" +
-                "    hireType : String[1];\n" +
-                "    employeeDetails : vscodelsp::test::EmployeeDetails[1];\n" +
-                "}\n" +
-                "###T\n";
->>>>>>> b7a2adac
-
-        TextDocumentService service = server.getTextDocumentService();
-        service.didOpen(new DidOpenTextDocumentParams(new TextDocumentItem(uri, "", 0, code)));
-
-<<<<<<< HEAD
+
+        TextDocumentService service = server.getTextDocumentService();
+        service.didOpen(new DidOpenTextDocumentParams(new TextDocumentItem(uri, "", 0, code)));
+
         List<CompletionItem> completions = service.completion(new CompletionParams(new TextDocumentIdentifier(uri), new Position(2, 0))).get().getLeft();
         List<String> suggestions = completions.stream().map(CompletionItem::getInsertText).collect(Collectors.toList());
         List<String> labels = completions.stream().map(CompletionItem::getLabel).collect(Collectors.toList());
@@ -258,7 +227,28 @@
     }
 
 
-=======
+    @Test
+    void testDefaultCompletionsAdded() throws Exception
+    {
+        LegendLSPGrammarExtension extWithKeywords = newExtension("TestGrammar", Arrays.asList("Date", "Integer", "String", "Float", "StrictDate", "Boolean", "let", "true", "false"));
+        LegendLSPGrammarExtension extNoKeywords = newExtension("EmptyGrammar", Collections.emptyList());
+        LegendLanguageServer server = newServer(extWithKeywords, extNoKeywords);
+
+        String uri = "file:///testNoKeywordHighlighting.pure";
+        String code = "\r\n" +
+                "###EmptyGrammar\n" +
+                "Class vscodelsp::test::Employee\r\n" +
+                "{\n" +
+                "    id       : Integer[1];\n" +
+                "    hireDate : Date[1];\r\n" +
+                "    hireType : String[1];\n" +
+                "    employeeDetails : vscodelsp::test::EmployeeDetails[1];\n" +
+                "}\n" +
+                "###T\n";
+
+        TextDocumentService service = server.getTextDocumentService();
+        service.didOpen(new DidOpenTextDocumentParams(new TextDocumentItem(uri, "", 0, code)));
+
         BiConsumer<Position, Set<String>> asserter = (position, expected) ->
         {
             CompletionParams completionParams = new CompletionParams(
@@ -281,8 +271,7 @@
         // with ###T preceding
         asserter.accept(new Position(9, 4), Set.of("TestGrammar", "EmptyGrammar"));
     }
-    
->>>>>>> b7a2adac
+
     private static LegendLanguageServer newServer(LegendLSPGrammarExtension... extensions) throws ExecutionException, InterruptedException
     {
         LegendLanguageServer server = LegendLanguageServer.builder().synchronous().withGrammars(extensions).build();
