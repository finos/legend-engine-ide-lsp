--- conflicted
+++ resolved
@@ -293,8 +293,6 @@
             checkLineNumber(start);
             checkLineNumber(end);
             return this.fullText.getLines(start, end);
-<<<<<<< HEAD
-=======
         }
 
         @Override
@@ -302,7 +300,6 @@
         {
             checkLineNumber(line);
             return this.fullText.getLineLength(line);
->>>>>>> f5c5a948
         }
 
         @Override
