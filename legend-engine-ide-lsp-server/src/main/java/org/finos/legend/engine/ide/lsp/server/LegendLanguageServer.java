// Copyright 2023 Goldman Sachs
//
// Licensed under the Apache License, Version 2.0 (the "License");
// you may not use this file except in compliance with the License.
// You may obtain a copy of the License at
//
//      http://www.apache.org/licenses/LICENSE-2.0
//
// Unless required by applicable law or agreed to in writing, software
// distributed under the License is distributed on an "AS IS" BASIS,
// WITHOUT WARRANTIES OR CONDITIONS OF ANY KIND, either express or implied.
// See the License for the specific language governing permissions and
// limitations under the License.

package org.finos.legend.engine.ide.lsp.server;

import org.eclipse.lsp4j.InitializeParams;
import org.eclipse.lsp4j.InitializeResult;
import org.eclipse.lsp4j.InitializedParams;
import org.eclipse.lsp4j.MessageParams;
import org.eclipse.lsp4j.MessageType;
import org.eclipse.lsp4j.ServerCapabilities;
import org.eclipse.lsp4j.TextDocumentSyncKind;
import org.eclipse.lsp4j.jsonrpc.Launcher;
import org.eclipse.lsp4j.jsonrpc.ResponseErrorException;
import org.eclipse.lsp4j.jsonrpc.messages.ResponseError;
import org.eclipse.lsp4j.jsonrpc.messages.ResponseErrorCode;
import org.eclipse.lsp4j.launch.LSPLauncher;
import org.eclipse.lsp4j.services.LanguageClient;
import org.eclipse.lsp4j.services.LanguageClientAware;
import org.eclipse.lsp4j.services.LanguageServer;
import org.eclipse.lsp4j.services.TextDocumentService;
import org.eclipse.lsp4j.services.WorkspaceService;
import org.finos.legend.engine.ide.lsp.extension.LegendLSPGrammarExtension;
import org.finos.legend.engine.ide.lsp.extension.LegendLSPGrammarLibrary;
import org.finos.legend.engine.ide.lsp.extension.LegendLSPInlineDSLExtension;
import org.finos.legend.engine.ide.lsp.extension.LegendLSPInlineDSLLibrary;
import org.slf4j.Logger;
import org.slf4j.LoggerFactory;

import java.util.concurrent.CompletableFuture;
import java.util.concurrent.atomic.AtomicInteger;
import java.util.concurrent.atomic.AtomicReference;
import java.util.function.Supplier;

/**
 * {@link LanguageServer} implementation for Legend.
 */
public class LegendLanguageServer implements LanguageServer, LanguageClientAware
{
    private static final Logger LOGGER = LoggerFactory.getLogger(LegendLanguageServer.class);

    private static final int UNINITIALIZED = 0;
    private static final int INITIALIZING = 1;
    private static final int INITIALIZED = 2;
    private static final int SHUTTING_DOWN = 3;
    private static final int SHUT_DOWN = 4;

    private final LegendTextDocumentService textDocumentService;
    private final LegendWorkspaceService workspaceService;
    private final AtomicReference<LanguageClient> languageClient = new AtomicReference<>(null);
    private final AtomicInteger state = new AtomicInteger(UNINITIALIZED);
    private final boolean async;
    private final LegendLSPGrammarLibrary grammars;
    private final LegendLSPInlineDSLLibrary inlineDSLs;

    private LegendLanguageServer(boolean async, LegendLSPGrammarLibrary grammars, LegendLSPInlineDSLLibrary inlineDSLs)
    {
        this.textDocumentService = new LegendTextDocumentService(this);
        this.workspaceService = new LegendWorkspaceService(this);
        this.async = async;
        this.grammars = grammars;
        this.inlineDSLs = inlineDSLs;
    }

    @Override
    public CompletableFuture<InitializeResult> initialize(InitializeParams initializeParams)
    {
        LOGGER.info("Initialize server requested");
        int currentState = this.state.get();
        if (currentState >= INITIALIZING)
        {
            String message = getCannotInitializeMessage(currentState);
            LOGGER.error(message);
            throw newResponseErrorException(ResponseErrorCode.RequestFailed, message);
        }
        return supplyPossiblyAsync_internal(this::doInitialize);
    }

    @Override
    public void initialized(InitializedParams params)
    {
        checkReady();
    }

    @Override
    public CompletableFuture<Object> shutdown()
    {
        LOGGER.info("Shutdown requested");
        int currentState = this.state.get();
        if (currentState >= SHUTTING_DOWN)
        {
            LOGGER.warn("Server already {}", getStateDescription(currentState));
            return CompletableFuture.completedFuture(null);
        }
        return supplyPossiblyAsync_internal(() ->
        {
            doShutdown();
            return null;
        });
    }

    @Override
    public void exit()
    {
        LOGGER.info("Server exiting");
        System.exit(0);
    }

    @Override
    public TextDocumentService getTextDocumentService()
    {
        checkNotShutDown();
        return this.textDocumentService;
    }

    @Override
    public WorkspaceService getWorkspaceService()
    {
        checkNotShutDown();
        return this.workspaceService;
    }

    @Override
    public void connect(LanguageClient languageClient)
    {
        checkNotShutDown();
        LOGGER.info("Connecting language client");
        if (!this.languageClient.compareAndSet(null, languageClient))
        {
            if (languageClient == this.languageClient.get())
            {
                LOGGER.warn("Language client is already connected");
            }
            else
            {
                String message = "Already connected to a language client";
                LOGGER.error(message);
                throw newResponseErrorException(ResponseErrorCode.RequestFailed, message);
            }
        }
    }

    /**
     * Whether the server is uninitialized. This is true from the time the server starts, until initialization begins.
     * During this time, most ordinary calls to the server will throw a {@link ResponseErrorException} with the error
     * code {@link ResponseErrorCode#ServerNotInitialized}. The only calls that can be made in this state are to
     * initialize or shut down the server or to check the server state.
     *
     * @return whether the server is uninitialized
     */
    public boolean isUninitialized()
    {
        return this.state.get() == UNINITIALIZED;
    }

    /**
     * Whether the server is initialized. This is true from the time that server initialization completes until server
     * shut down begins. If true, the server is ready for general use. Note, however, that once the server is
     * initialized, it is an error to initialize it again.
     *
     * @return whether the server is initialized
     */
    public boolean isInitialized()
    {
        return this.state.get() == INITIALIZED;
    }

    /**
     * Whether the server has shut down. This is true from the time that server shut down completes. Once a server has
     * shut down, no more can be done with it.
     *
     * @return whether the server has shut down
     */
    public boolean isShutDown()
    {
        return this.state.get() == SHUT_DOWN;
    }

    void checkReady()
    {
        int currentState = this.state.get();
        switch (currentState)
        {
            case INITIALIZED:
            {
                // Server is ready
                return;
            }
            case UNINITIALIZED:
            case INITIALIZING:
            {
                throw newResponseErrorException(ResponseErrorCode.ServerNotInitialized, "Server is not initialized");
            }
            case SHUTTING_DOWN:
            {
                throw newResponseErrorException(ResponseErrorCode.RequestFailed, "Server is shutting down");
            }
            case SHUT_DOWN:
            {
                throw newResponseErrorException(ResponseErrorCode.RequestFailed, "Server has shut down");
            }
            default:
            {
                String message = "Unexpected server state: " + getStateDescription(currentState);
                LOGGER.warn(message);
                throw newResponseErrorException(ResponseErrorCode.InternalError, message);
            }
        }
    }

    void checkNotShutDown()
    {
        int currentState = this.state.get();
        switch (currentState)
        {
            case SHUTTING_DOWN:
            {
                throw newResponseErrorException(ResponseErrorCode.RequestFailed, "Server is shutting down");
            }
            case SHUT_DOWN:
            {
                throw newResponseErrorException(ResponseErrorCode.RequestFailed, "Server has shut down");
            }
            default:
            {
                // not a shut-down state
            }
        }
    }

    <T> CompletableFuture<T> supplyPossiblyAsync(Supplier<T> supplier)
    {
        checkReady();
        return supplyPossiblyAsync_internal(supplier);
    }

    LanguageClient getLanguageClient()
    {
        checkNotShutDown();
        return this.languageClient.get();
    }

    LegendLSPGrammarLibrary getGrammarLibrary()
    {
        checkNotShutDown();
        return this.grammars;
    }

    LegendLSPInlineDSLLibrary getInlineDSLLibrary()
    {
        checkNotShutDown();
        return this.inlineDSLs;
    }

    void logToClient(String message)
    {
        logToClient(MessageType.Log, message);
    }

    void logInfoToClient(String message)
    {
        logToClient(MessageType.Info, message);
    }

    void logWarningToClient(String message)
    {
        logToClient(MessageType.Warning, message);
    }

    void logErrorToClient(String message)
    {
        logToClient(MessageType.Error, message);
    }

    void logToClient(MessageType messageType, String message)
    {
        LanguageClient client = this.languageClient.get();
        if (client != null)
        {
            client.logMessage(new MessageParams(messageType, message));
        }
    }

    private <T> CompletableFuture<T> supplyPossiblyAsync_internal(Supplier<T> supplier)
    {
        return this.async ?
                CompletableFuture.supplyAsync(supplier) :
                CompletableFuture.completedFuture(supplier.get());
    }

    private InitializeResult doInitialize()
    {
        LOGGER.info("Initializing server");
        if (!this.state.compareAndSet(UNINITIALIZED, INITIALIZING))
        {
            String message = getCannotInitializeMessage(this.state.get());
            LOGGER.warn(message);
            throw newResponseErrorException(ResponseErrorCode.RequestFailed, message);
        }

        logToClient("Initializing server");
        InitializeResult result = new InitializeResult(getServerCapabilities());
        if (!this.state.compareAndSet(INITIALIZING, INITIALIZED))
        {
            int currentState = this.state.get();
            String message;
            switch (currentState)
            {
                case SHUTTING_DOWN:
                {
                    message = "Server began shutting down during initialization";
                    break;
                }
                case SHUT_DOWN:
                {
                    message = "Server shut down during initialization";
                    break;
                }
                default:
                {
                    message = "Server entered unexpected state during initialization: {}" + getStateDescription(currentState);
                }
            }
            LOGGER.warn(message);
            throw newResponseErrorException(ResponseErrorCode.RequestFailed, message);
        }
        LOGGER.info("Server initialized");
        logToClient("Server initialized");
        return result;
    }

    private String getCannotInitializeMessage(int currentState)
    {
        switch (currentState)
        {
            case INITIALIZING:
            {
                return "Server is currently initializing";
            }
            case INITIALIZED:
            {
                return "Server is already initialized";
            }
            case SHUTTING_DOWN:
            {
                return "Server is shutting down";
            }
            case SHUT_DOWN:
            {
                return "Server has shut down";
            }
            default:
            {
                return "Cannot initialize server in state: " + getStateDescription(currentState);
            }
        }
    }

    private ServerCapabilities getServerCapabilities()
    {
        ServerCapabilities capabilities = new ServerCapabilities();
        capabilities.setTextDocumentSync(TextDocumentSyncKind.Full);
        return capabilities;
    }

    private void doShutdown()
    {
        LOGGER.info("Starting shut down process");
        int currentState;
        while ((currentState = this.state.get()) < SHUTTING_DOWN)
        {
            if (this.state.compareAndSet(currentState, SHUTTING_DOWN))
            {
                LOGGER.info("Shutting down from state: {}", getStateDescription(currentState));
                logInfoToClient("Server shutting down");
                this.state.set(SHUT_DOWN);
                LOGGER.info("Server shut down");
                logInfoToClient("Server shut down");
                return;
            }
        }
        if ((currentState == SHUTTING_DOWN) || (currentState == SHUT_DOWN))
        {
            LOGGER.info("Server already {}", getStateDescription(currentState));
        }
        else
        {
            LOGGER.warn("Server in unexpected shut down state: {}", getStateDescription(currentState));
        }
    }

<<<<<<< HEAD
    private void checkServerReady()
    {
        int currentState = this.state.get();
        switch (currentState)
        {
            case INITIALIZED:
            {
                // Server is ready
                return;
            }
            case INITIALIZING:
            {
                throw newResponseErrorException(ResponseErrorCode.ServerNotInitialized, "Server is not initialized");
            }
            case UNINITIALIZED:
            {
                return; //FIXME: incorrect
                //throw newResponseErrorException(ResponseErrorCode.ServerNotInitialized, "Server is not initialized");
            }
            case SHUTTING_DOWN:
            {
                throw newResponseErrorException(ResponseErrorCode.RequestFailed, "Server is shutting down");
            }
            case SHUT_DOWN:
            {
                throw newResponseErrorException(ResponseErrorCode.RequestFailed, "Server has shut down");
            }
            default:
            {
                String message = "Unexpected server state: " + getStateDescription(currentState);
                LOGGER.warn(message);
                throw newResponseErrorException(ResponseErrorCode.InternalError, message);
            }
        }
    }

=======
>>>>>>> 005bca9e
    private ResponseErrorException newResponseErrorException(ResponseErrorCode code, String message)
    {
        return new ResponseErrorException(new ResponseError(code, message, null));
    }

    private static String getStateDescription(int state)
    {
        switch (state)
        {
            case UNINITIALIZED:
            {
                return "uninitialized";
            }
            case INITIALIZING:
            {
                return "initializing";
            }
            case INITIALIZED:
            {
                return "initialized";
            }
            case SHUTTING_DOWN:
            {
                return "shutting down";
            }
            case SHUT_DOWN:
            {
                return "shut down";
            }
            default:
            {
                return "unknown";
            }
        }
    }

    /**
     * Get a {@link LegendLanguageServer} builder.
     *
     * @return builder
     */
    public static Builder builder()
    {
        return new Builder();
    }

    /**
     * Builder for {@link LegendLanguageServer}
     */
    public static class Builder
    {
        private boolean async = true;
        private final LegendLSPGrammarLibrary.Builder grammars = LegendLSPGrammarLibrary.builder();
        private final LegendLSPInlineDSLLibrary.Builder inlineDSLs = LegendLSPInlineDSLLibrary.builder();

        private Builder()
        {
        }

        /**
         * Set the server to perform operations synchronously.
         *
         * @return this builder
         */
        public Builder synchronous()
        {
            return asynchronous(false);
        }

        /**
         * Set the server to perform operations asynchronously.
         *
         * @return this builder
         */
        public Builder asynchronous()
        {
            return asynchronous(true);
        }

        /**
         * Set whether the server should perform operations asynchronously.
         *
         * @param async whether operations should be asynchronous
         * @return this builder
         */
        public Builder asynchronous(boolean async)
        {
            this.async = async;
            return this;
        }

        /**
         * Add the grammar extension to the builder.
         *
         * @param grammar grammar extension to add
         * @return this builder
         * @see LegendLSPGrammarLibrary.Builder#addExtension
         */
        public Builder withGrammar(LegendLSPGrammarExtension grammar)
        {
            this.grammars.addExtension(grammar);
            return this;
        }

        /**
         * Add all the given grammar extensions to the builder.
         *
         * @param grammars grammar extensions to add
         * @return this builder
         * @see LegendLSPGrammarLibrary.Builder#addExtensions
         */
        public Builder withGrammars(LegendLSPGrammarExtension... grammars)
        {
            this.grammars.addExtensions(grammars);
            return this;
        }

        /**
         * Add all the given grammar extensions to the builder.
         *
         * @param grammars grammar extensions to add
         * @return this builder
         * @see LegendLSPGrammarLibrary.Builder#addExtensions
         */
        public Builder withGrammars(Iterable<? extends LegendLSPGrammarExtension> grammars)
        {
            this.grammars.addExtensions(grammars);
            return this;
        }

        /**
         * Add the inline DSL extension to the builder.
         *
         * @param inlineDSL inline DSL extension to add
         * @return this builder
         * @see LegendLSPInlineDSLLibrary.Builder#addExtension
         */
        public Builder withInlineDSL(LegendLSPInlineDSLExtension inlineDSL)
        {
            this.inlineDSLs.addExtension(inlineDSL);
            return this;
        }

        /**
         * Add all the given inline DSL extensions to the builder.
         *
         * @param inlineDSLs inline DSL extensions to add
         * @return this builder
         * @see LegendLSPInlineDSLLibrary.Builder#addExtensions
         */
        public Builder withInlineDSLs(LegendLSPInlineDSLExtension... inlineDSLs)
        {
            this.inlineDSLs.addExtensions(inlineDSLs);
            return this;
        }

        /**
         * Add all the given inline DSL extensions to the builder.
         *
         * @param inlineDSLs inline DSL extensions to add
         * @return this builder
         * @see LegendLSPInlineDSLLibrary.Builder#addExtensions
         */
        public Builder withInlineDSLs(Iterable<? extends LegendLSPInlineDSLExtension> inlineDSLs)
        {
            this.inlineDSLs.addExtensions(inlineDSLs);
            return this;
        }

        /**
         * Builder the Legend language server.
         *
         * @return server
         */
        public LegendLanguageServer build()
        {
            return new LegendLanguageServer(this.async, this.grammars.build(), this.inlineDSLs.build());
        }
    }

    public static void main(String[] args) throws Exception 
    {
        LegendLanguageServer server = LegendLanguageServer.builder().build();
        //server.initialize(new InitializeParams()).get();
        Launcher<LanguageClient> launcher = LSPLauncher.createServerLauncher(server, System.in, System.out);
        server.connect(launcher.getRemoteProxy());
        launcher.startListening();
    }

}<|MERGE_RESOLUTION|>--- conflicted
+++ resolved
@@ -21,11 +21,9 @@
 import org.eclipse.lsp4j.MessageType;
 import org.eclipse.lsp4j.ServerCapabilities;
 import org.eclipse.lsp4j.TextDocumentSyncKind;
-import org.eclipse.lsp4j.jsonrpc.Launcher;
 import org.eclipse.lsp4j.jsonrpc.ResponseErrorException;
 import org.eclipse.lsp4j.jsonrpc.messages.ResponseError;
 import org.eclipse.lsp4j.jsonrpc.messages.ResponseErrorCode;
-import org.eclipse.lsp4j.launch.LSPLauncher;
 import org.eclipse.lsp4j.services.LanguageClient;
 import org.eclipse.lsp4j.services.LanguageClientAware;
 import org.eclipse.lsp4j.services.LanguageServer;
@@ -400,45 +398,6 @@
         }
     }
 
-<<<<<<< HEAD
-    private void checkServerReady()
-    {
-        int currentState = this.state.get();
-        switch (currentState)
-        {
-            case INITIALIZED:
-            {
-                // Server is ready
-                return;
-            }
-            case INITIALIZING:
-            {
-                throw newResponseErrorException(ResponseErrorCode.ServerNotInitialized, "Server is not initialized");
-            }
-            case UNINITIALIZED:
-            {
-                return; //FIXME: incorrect
-                //throw newResponseErrorException(ResponseErrorCode.ServerNotInitialized, "Server is not initialized");
-            }
-            case SHUTTING_DOWN:
-            {
-                throw newResponseErrorException(ResponseErrorCode.RequestFailed, "Server is shutting down");
-            }
-            case SHUT_DOWN:
-            {
-                throw newResponseErrorException(ResponseErrorCode.RequestFailed, "Server has shut down");
-            }
-            default:
-            {
-                String message = "Unexpected server state: " + getStateDescription(currentState);
-                LOGGER.warn(message);
-                throw newResponseErrorException(ResponseErrorCode.InternalError, message);
-            }
-        }
-    }
-
-=======
->>>>>>> 005bca9e
     private ResponseErrorException newResponseErrorException(ResponseErrorCode code, String message)
     {
         return new ResponseErrorException(new ResponseError(code, message, null));
@@ -618,14 +577,4 @@
             return new LegendLanguageServer(this.async, this.grammars.build(), this.inlineDSLs.build());
         }
     }
-
-    public static void main(String[] args) throws Exception 
-    {
-        LegendLanguageServer server = LegendLanguageServer.builder().build();
-        //server.initialize(new InitializeParams()).get();
-        Launcher<LanguageClient> launcher = LSPLauncher.createServerLauncher(server, System.in, System.out);
-        server.connect(launcher.getRemoteProxy());
-        launcher.startListening();
-    }
-
 }