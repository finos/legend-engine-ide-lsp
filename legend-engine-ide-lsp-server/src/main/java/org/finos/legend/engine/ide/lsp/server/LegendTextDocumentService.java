--- conflicted
+++ resolved
@@ -262,19 +262,8 @@
         GrammarSectionIndex sectionIndex;
         synchronized (this.docStates)
         {
-<<<<<<< HEAD
-            DocumentState documentState = this.docStates.get(params.getTextDocument().getUri());
-            GrammarSectionIndex code = documentState.getSectionIndex();
-
-            GrammarSection section = code.getSection(0);
-
-            LegendLSPGrammarExtension extension = server.getGrammarLibrary().getExtension(section.getGrammar());
-
-            if (extension == null)
-=======
             DocumentState state = this.docStates.get(uri);
             if (state == null)
->>>>>>> 6668306b
             {
                 LOGGER.warn("No state for {}: cannot get symbols", uri);
                 this.server.logWarningToClient("Cannot get symbols for " + uri + ": not open in language server");
@@ -443,4 +432,4 @@
         }
         return diagnosticSeverity;
     }
-}
+}