--- conflicted
+++ resolved
@@ -106,26 +106,24 @@
         String uri = doc.getUri();
         if (isLegendFile(uri))
         {
-            LOGGER.debug("Changed {} (version {})", uri, doc.getVersion());
-            DocumentState state = this.docStates.get(uri);
-            if (state == null)
-            {
-                LOGGER.warn("Cannot process change for {}: no state", uri);
-                this.server.logWarningToClient("Cannot process change for " + uri + ": not open in language server");
-                return;
-            }
-
-            List<TextDocumentContentChangeEvent> changes = params.getContentChanges();
-            if ((changes == null) || changes.isEmpty())
-            {
-                LOGGER.debug("No changes to {}", uri);
-                state.update(doc.getVersion());
-            }
-            else
-            {
-                if (changes.size() > 1)
-                {
-<<<<<<< HEAD
+            synchronized (this.docStates)
+            {
+                LOGGER.debug("Changed {} (version {})", uri, doc.getVersion());
+                DocumentState state = this.docStates.get(uri);
+                if (state == null)
+                {
+                    LOGGER.warn("Cannot process change for {}: no state", uri);
+                    this.server.logWarningToClient("Cannot process change for " + uri + ": not open in language server");
+                    return;
+                }
+                state.setVersion(doc.getVersion());
+                List<TextDocumentContentChangeEvent> changes = params.getContentChanges();
+                if ((changes == null) || changes.isEmpty())
+                {
+                    LOGGER.debug("No changes to {}", uri);
+                }
+                else
+                {
                     if (changes.size() > 1)
                     {
                         String message = "Expected at most one change, got " + changes.size() + "; processing only the first";
@@ -150,11 +148,28 @@
                     {
                         throw new RuntimeException(e);
                     }
-=======
+            LOGGER.debug("Changed {} (version {})", uri, doc.getVersion());
+            DocumentState state = this.docStates.get(uri);
+            if (state == null)
+            {
+                LOGGER.warn("Cannot process change for {}: no state", uri);
+                this.server.logWarningToClient("Cannot process change for " + uri + ": not open in language server");
+                return;
+            }
+
+            List<TextDocumentContentChangeEvent> changes = params.getContentChanges();
+            if ((changes == null) || changes.isEmpty())
+            {
+                LOGGER.debug("No changes to {}", uri);
+                state.update(doc.getVersion());
+            }
+            else
+            {
+                if (changes.size() > 1)
+                {
                     String message = "Expected at most one change, got " + changes.size() + "; processing only the first";
                     LOGGER.warn(message);
                     this.server.logWarningToClient(message);
->>>>>>> 261ffb16
                 }
                 state.update(doc.getVersion(), changes.get(0).getText());
             }
