<!--
 Copyright 2023 Goldman Sachs

 Licensed under the Apache License, Version 2.0 (the "License");
 you may not use this file except in compliance with the License.
 You may obtain a copy of the License at

      http://www.apache.org/licenses/LICENSE-2.0

 Unless required by applicable law or agreed to in writing, software
 distributed under the License is distributed on an "AS IS" BASIS,
 WITHOUT WARRANTIES OR CONDITIONS OF ANY KIND, either express or implied.
 See the License for the specific language governing permissions and
 limitations under the License.
-->

<project xmlns="http://maven.apache.org/POM/4.0.0" xmlns:xsi="http://www.w3.org/2001/XMLSchema-instance" xsi:schemaLocation="http://maven.apache.org/POM/4.0.0 http://maven.apache.org/maven-v4_0_0.xsd">
    <modelVersion>4.0.0</modelVersion>

    <parent>
        <groupId>org.finos</groupId>
        <artifactId>finos</artifactId>
        <version>5</version>
    </parent>

    <name>Legend Engine IDE LSP</name>
    <groupId>org.finos.legend.engine.ide.lsp</groupId>
    <artifactId>legend-engine-ide-lsp</artifactId>
    <version>0.11.1-SNAPSHOT</version>
    <packaging>pom</packaging>

    <modules>
        <module>legend-engine-ide-lsp-text-tools</module>
        <module>legend-engine-ide-lsp-extension-api</module>
        <module>legend-engine-ide-lsp-default-extensions</module>
        <module>legend-engine-ide-lsp-default-extensions-dependencies</module>
        <!--
            this module needs to be after the default-extension, as it is used for integration testing, implicitly.
            This is not ideal dependency, and we will explore other options to see how we can have the extensions
            as actually provide dependency for test cases...
        -->
        <module>legend-engine-ide-lsp-server</module>
        <module>legend-engine-ide-lsp-test-reports</module>
        <!--
            this module needs to be last to avoid a maven deploy bug, where the last module needs to publish a jar
            and the test-reports does not publish anything
        -->
        <module>legend-engine-ide-lsp-server-shaded</module>
    </modules>

    <properties>
<<<<<<< HEAD
        <legend.engine.version>4.64.1</legend.engine.version>
        <legend.sdlc.version>0.176.1</legend.sdlc.version>
=======
        <legend.engine.version>4.63.1</legend.engine.version>
        <legend.sdlc.version>0.177.0</legend.sdlc.version>
>>>>>>> bb86ef04

        <logback.version>1.4.14</logback.version>

        <!-- Build Variables -->
        <encoding>UTF-8</encoding>
        <project.build.sourceEncoding>UTF-8</project.build.sourceEncoding>
        <project.reporting.outputEncoding>UTF-8</project.reporting.outputEncoding>
        <maven.build.timestamp.format>yyyy-MM-dd HH:mm</maven.build.timestamp.format>
        <maven.compiler.release>11</maven.compiler.release>
        <java.version.range>[17,18),[21,22)</java.version.range>

        <!-- Dependency versions -->
        <junit.version>5.10.1</junit.version>
        <slf4j.version>2.0.10</slf4j.version>

        <commons-io.version>2.15.1</commons-io.version>
        <maven.invoker.version>3.2.0</maven.invoker.version>
        <maven.shared.utils.version>3.4.2</maven.shared.utils.version>

        <!-- Plugin versions -->
        <jacoco.maven.plugin.version>0.8.10</jacoco.maven.plugin.version>
        <maven.checkstyle.plugin.version>3.3.0</maven.checkstyle.plugin.version>
        <maven.compiler.plugin.version>3.11.0</maven.compiler.plugin.version>
        <maven.dependency.plugin.version>3.6.0</maven.dependency.plugin.version>
        <maven.enforcer.plugin.version>3.4.1</maven.enforcer.plugin.version>
        <maven.jar.plugin.version>3.3.0</maven.jar.plugin.version>
        <maven.javadoc.plugin.version>3.6.0</maven.javadoc.plugin.version>
        <maven.pmd.version>3.21.0</maven.pmd.version>
        <maven.shade.version>3.5.1</maven.shade.version>
        <maven.source.plugin.version>3.3.0</maven.source.plugin.version>
        <maven.surefire.plugin.version>3.1.2</maven.surefire.plugin.version>
        <nexus.staging.maven.plugin.version>1.6.13</nexus.staging.maven.plugin.version>
        <versions.maven.plugin.version>2.16.1</versions.maven.plugin.version>

        <!-- SONAR -->
        <sonar.projectKey>legend-engine-ide-lsp</sonar.projectKey>
        <sonar.moduleKey>${project.groupId}:${project.artifactId}</sonar.moduleKey>
        <sonar.organization>finos</sonar.organization>
        <sonar.host.url>https://sonarcloud.io</sonar.host.url>

        <!--suppress UnresolvedMavenProperty -->
        <test.maven.settings.path>${teamcity.maven.userSettings.path}</test.maven.settings.path>

    </properties>

    <scm>
        <developerConnection>scm:git:https://github.com/finos/legend-engine-ide-lsp</developerConnection>
        <tag>HEAD</tag>
    </scm>

     <repositories>
        <repository>
            <id>ossrh</id>
            <name>OSSRH Public Group</name>
            <url>https://s01.oss.sonatype.org/content/repositories/snapshots/</url>
            <snapshots>
                <enabled>true</enabled>
            </snapshots>
        </repository>
        <repository>
            <id>ossrh-releases</id>
            <name>OSSRH Public Releases Group</name>
            <url>https://s01.oss.sonatype.org/content/repositories/releases/</url>
        </repository>
    </repositories>

    <build>
        <pluginManagement>
            <plugins>
                <plugin>
                    <groupId>org.apache.maven.plugins</groupId>
                    <artifactId>maven-checkstyle-plugin</artifactId>
                    <version>${maven.checkstyle.plugin.version}</version>
                </plugin>
                <plugin>
                    <groupId>org.apache.maven.plugins</groupId>
                    <artifactId>maven-compiler-plugin</artifactId>
                    <version>${maven.compiler.plugin.version}</version>
                </plugin>
                <plugin>
                    <groupId>org.apache.maven.plugins</groupId>
                    <artifactId>maven-dependency-plugin</artifactId>
                    <version>${maven.dependency.plugin.version}</version>
                </plugin>
                <plugin>
                    <groupId>org.sonatype.plugins</groupId>
                    <artifactId>nexus-staging-maven-plugin</artifactId>
                    <version>${nexus.staging.maven.plugin.version}</version>
                </plugin>
                <plugin>
                    <groupId>org.apache.maven.plugins</groupId>
                    <artifactId>maven-enforcer-plugin</artifactId>
                    <version>${maven.enforcer.plugin.version}</version>
                </plugin>
                <plugin>
                    <groupId>org.apache.maven.plugins</groupId>
                    <artifactId>maven-jar-plugin</artifactId>
                    <version>${maven.jar.plugin.version}</version>
                </plugin>
                <plugin>
                    <groupId>org.apache.maven.plugins</groupId>
                    <artifactId>maven-surefire-plugin</artifactId>
                    <version>${maven.surefire.plugin.version}</version>
                    <configuration>
                        <trimStackTrace>false</trimStackTrace>
                        <reportsDirectory>${project.parent.basedir}/legend-engine-ide-lsp-test-reports/surefire-reports-aggregate</reportsDirectory>
                        <systemPropertyVariables>
                            <!--suppress UnresolvedMavenProperty -->
                            <maven.home>${maven.home}</maven.home>
                            <!--suppress UnresolvedMavenProperty -->
                            <maven.repo.local>${maven.repo.local}</maven.repo.local>
                            <test.maven.settings.path>${test.maven.settings.path}</test.maven.settings.path>
                        </systemPropertyVariables>
                        <forkCount>1C</forkCount>
                        <reuseForks>true</reuseForks>
                    </configuration>
                </plugin>
                <plugin>
                    <groupId>org.codehaus.mojo</groupId>
                    <artifactId>versions-maven-plugin</artifactId>
                    <version>${versions.maven.plugin.version}</version>
                </plugin>

                <plugin>
                    <groupId>org.jacoco</groupId>
                    <artifactId>jacoco-maven-plugin</artifactId>
                    <version>${jacoco.maven.plugin.version}</version>
                </plugin>
            </plugins>
        </pluginManagement>

        <plugins>
            <plugin>
                <groupId>org.apache.maven.plugins</groupId>
                <artifactId>maven-checkstyle-plugin</artifactId>
                <dependencies>
                    <dependency>
                        <groupId>com.puppycrawl.tools</groupId>
                        <artifactId>checkstyle</artifactId>
                        <version>8.25</version>
                    </dependency>
                </dependencies>
                <executions>
                    <execution>
                        <id>verify</id>
                        <phase>verify</phase>
                        <configuration>
                            <configLocation>checkstyle.xml</configLocation>
                            <logViolationsToConsole>true</logViolationsToConsole>
                            <failOnViolation>true</failOnViolation>
                            <violationSeverity>warning</violationSeverity>
                            <sourceDirectories>
                                <sourceDirectory>${project.build.sourceDirectory}</sourceDirectory>
                                <sourceDirectory>${project.build.testSourceDirectory}</sourceDirectory>
                            </sourceDirectories>
                        </configuration>
                        <goals>
                            <goal>check</goal>
                        </goals>
                    </execution>
                </executions>
            </plugin>
            <plugin>
                <groupId>org.apache.maven.plugins</groupId>
                <artifactId>maven-compiler-plugin</artifactId>
            </plugin>
            <plugin>
                <groupId>org.apache.maven.plugins</groupId>
                <artifactId>maven-dependency-plugin</artifactId>
                <configuration>
                    <failOnWarning>true</failOnWarning>
                    <ignoreNonCompile>true</ignoreNonCompile>
                </configuration>
                <executions>
                    <execution>
                        <phase>test-compile</phase>
                        <goals>
                            <goal>analyze-only</goal>
                        </goals>
                    </execution>
                </executions>
            </plugin>
            <plugin>
                <groupId>org.sonatype.plugins</groupId>
                <artifactId>nexus-staging-maven-plugin</artifactId>
                <extensions>true</extensions>
                <configuration>
                    <serverId>ossrh</serverId>
                    <nexusUrl>https://s01.oss.sonatype.org/</nexusUrl>
                    <autoReleaseAfterClose>true</autoReleaseAfterClose>
                </configuration>
            </plugin>
            <plugin>
                <groupId>org.apache.maven.plugins</groupId>
                <artifactId>maven-enforcer-plugin</artifactId>
                <configuration>
                    <rules>
                        <requireJavaVersion>
                            <version>${java.version.range}</version>
                        </requireJavaVersion>
                        <dependencyConvergence />
                        <bannedDependencies>
                            <excludes combine.children="override">
                                <exclude>*:*:*:*:compile</exclude>
                                <exclude>*:*:*:*:runtime</exclude>
                                <exclude>*:*:*:*:provided</exclude>
                            </excludes>
                        </bannedDependencies>
                    </rules>
                </configuration>
            </plugin>
            <plugin>
                <groupId>org.apache.maven.plugins</groupId>
                <artifactId>maven-surefire-plugin</artifactId>
                <configuration>
                    <useManifestOnlyJar>false</useManifestOnlyJar>
                    <trimStackTrace>false</trimStackTrace>
                </configuration>
            </plugin>

            <plugin>
                <groupId>org.codehaus.mojo</groupId>
                <artifactId>versions-maven-plugin</artifactId>
            </plugin>

            <plugin>
                <groupId>org.jacoco</groupId>
                <artifactId>jacoco-maven-plugin</artifactId>
                <executions>
                    <execution>
                        <id>pre-unit-test</id>
                        <goals>
                            <goal>prepare-agent</goal>
                        </goals>
                    </execution>
                    <execution>
                        <id>post-unit-test</id>
                        <phase>test</phase>
                        <goals>
                            <goal>report</goal>
                        </goals>
                    </execution>
                </executions>
            </plugin>
            <plugin>
                <groupId>org.apache.maven.plugins</groupId>
                <artifactId>maven-pmd-plugin</artifactId>
                <version>${maven.pmd.version}</version>
                <configuration>
                    <linkXRef>false</linkXRef>
                    <printFailingErrors>true</printFailingErrors>
                    <rulesets>
                        <!--suppress UnresolvedMavenProperty -->
                        <ruleset>${project.parent.basedir}/.pmd/legend-ruleset.xml</ruleset>
                    </rulesets>
                </configuration>
                <executions>
                    <execution>
                        <id>pmd-check</id>
                        <phase>validate</phase>
                        <goals>
                            <goal>check</goal>
                        </goals>
                    </execution>
                </executions>
            </plugin>
        </plugins>
    </build>

    <dependencyManagement>
        <dependencies>
            <!-- LEGEND ENGINE LSP -->
            <dependency>
                <groupId>org.finos.legend.engine.ide.lsp</groupId>
                <artifactId>legend-engine-ide-lsp-text-tools</artifactId>
                <version>${project.version}</version>
            </dependency>
            <dependency>
                <groupId>org.finos.legend.engine.ide.lsp</groupId>
                <artifactId>legend-engine-ide-lsp-extension-api</artifactId>
                <version>${project.version}</version>
            </dependency>
            <dependency>
                <groupId>org.finos.legend.engine.ide.lsp</groupId>
                <artifactId>legend-engine-ide-lsp-default-extensions</artifactId>
                <version>${project.version}</version>
            </dependency>
            <dependency>
                <groupId>org.finos.legend.engine.ide.lsp</groupId>
                <artifactId>legend-engine-ide-lsp-server</artifactId>
                <version>${project.version}</version>
            </dependency>
            <!-- LEGEND ENGINE LSP -->

            <!-- LOGGING -->
            <dependency>
                <groupId>org.slf4j</groupId>
                <artifactId>slf4j-api</artifactId>
                <version>${slf4j.version}</version>
            </dependency>
            <dependency>
                <groupId>org.slf4j</groupId>
                <artifactId>jcl-over-slf4j</artifactId>
                <version>${slf4j.version}</version>
            </dependency>
            <!-- LOGGING -->

            <dependency>
                <groupId>commons-io</groupId>
                <artifactId>commons-io</artifactId>
                <version>${commons-io.version}</version>
            </dependency>

            <dependency>
                <groupId>org.apache.maven.shared</groupId>
                <artifactId>maven-invoker</artifactId>
                <version>${maven.invoker.version}</version>
                <exclusions>
                    <exclusion>
                        <groupId>javax.inject</groupId>
                        <artifactId>javax.inject</artifactId>
                    </exclusion>
                </exclusions>
            </dependency>

            <dependency>
                <groupId>org.apache.maven.shared</groupId>
                <artifactId>maven-shared-utils</artifactId>
                <version>${maven.shared.utils.version}</version>
            </dependency>

            <!-- TEST -->
            <dependency>
                <groupId>org.junit</groupId>
                <artifactId>junit-bom</artifactId>
                <version>${junit.version}</version>
                <type>pom</type>
                <scope>import</scope>
            </dependency>
            <!-- TEST -->
        </dependencies>
    </dependencyManagement>
</project><|MERGE_RESOLUTION|>--- conflicted
+++ resolved
@@ -49,13 +49,8 @@
     </modules>
 
     <properties>
-<<<<<<< HEAD
         <legend.engine.version>4.64.1</legend.engine.version>
-        <legend.sdlc.version>0.176.1</legend.sdlc.version>
-=======
-        <legend.engine.version>4.63.1</legend.engine.version>
         <legend.sdlc.version>0.177.0</legend.sdlc.version>
->>>>>>> bb86ef04
 
         <logback.version>1.4.14</logback.version>
 
