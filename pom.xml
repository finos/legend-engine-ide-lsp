<!--
 Copyright 2023 Goldman Sachs

 Licensed under the Apache License, Version 2.0 (the "License");
 you may not use this file except in compliance with the License.
 You may obtain a copy of the License at

      http://www.apache.org/licenses/LICENSE-2.0

 Unless required by applicable law or agreed to in writing, software
 distributed under the License is distributed on an "AS IS" BASIS,
 WITHOUT WARRANTIES OR CONDITIONS OF ANY KIND, either express or implied.
 See the License for the specific language governing permissions and
 limitations under the License.
-->

<project xmlns="http://maven.apache.org/POM/4.0.0" xmlns:xsi="http://www.w3.org/2001/XMLSchema-instance" xsi:schemaLocation="http://maven.apache.org/POM/4.0.0 http://maven.apache.org/maven-v4_0_0.xsd">
    <modelVersion>4.0.0</modelVersion>

    <parent>
        <groupId>org.finos</groupId>
        <artifactId>finos</artifactId>
        <version>5</version>
    </parent>

    <name>Legend Engine IDE LSP</name>
    <groupId>org.finos.legend.engine.ide.lsp</groupId>
    <artifactId>legend-engine-ide-lsp</artifactId>
    <version>0.2.7-SNAPSHOT</version>
    <packaging>pom</packaging>

    <modules>
        <module>legend-engine-ide-lsp-text-tools</module>
        <module>legend-engine-ide-lsp-extension-api</module>
        <module>legend-engine-ide-lsp-default-extensions</module>
        <module>legend-engine-ide-lsp-default-extensions-dependencies</module>
        <!--
            this module needs to be after the default-extension, as it is used for integration testing, implicitly.
            This is not ideal dependency, and we will explore other options to see how we can have the extensions
            as actually provide dependency for test cases...
        -->
        <module>legend-engine-ide-lsp-server</module>
        <module>legend-engine-ide-lsp-test-reports</module>
        <!--
            this module needs to be last to avoid a maven deploy bug, where the last module needs to publish a jar
            and the test-reports does not publish anything
        -->
        <module>legend-engine-ide-lsp-server-shaded</module>
    </modules>

    <properties>

<<<<<<< HEAD
        <legend.engine.version>4.46.0</legend.engine.version>
        <legend.sdlc.version>0.162.5</legend.sdlc.version>
=======
        <legend.engine.version>4.45.2</legend.engine.version>
        <legend.sdlc.version>0.162.4</legend.sdlc.version>
>>>>>>> cbce82f4
        <logback.version>1.4.14</logback.version>

        <!-- Build Variables -->
        <encoding>UTF-8</encoding>
        <project.build.sourceEncoding>UTF-8</project.build.sourceEncoding>
        <project.reporting.outputEncoding>UTF-8</project.reporting.outputEncoding>
        <maven.build.timestamp.format>yyyy-MM-dd HH:mm</maven.build.timestamp.format>
        <maven.compiler.release>11</maven.compiler.release>
        <java.version.range>[17,18),[21,22)</java.version.range>

        <!-- Dependency versions -->
        <junit.version>5.10.1</junit.version>
        <slf4j.version>2.0.10</slf4j.version>

        <commons-io.version>2.15.1</commons-io.version>
        <maven.invoker.version>3.2.0</maven.invoker.version>
        <maven.shared.utils.version>3.4.2</maven.shared.utils.version>

        <!-- Plugin versions -->
        <jacoco.maven.plugin.version>0.8.10</jacoco.maven.plugin.version>
        <maven.checkstyle.plugin.version>3.3.0</maven.checkstyle.plugin.version>
        <maven.compiler.plugin.version>3.11.0</maven.compiler.plugin.version>
        <maven.dependency.plugin.version>3.6.0</maven.dependency.plugin.version>
        <maven.enforcer.plugin.version>3.4.1</maven.enforcer.plugin.version>
        <maven.jar.plugin.version>3.3.0</maven.jar.plugin.version>
        <maven.javadoc.plugin.version>3.6.0</maven.javadoc.plugin.version>
        <maven.pmd.version>3.21.0</maven.pmd.version>
        <maven.shade.version>3.5.1</maven.shade.version>
        <maven.source.plugin.version>3.3.0</maven.source.plugin.version>
        <maven.surefire.plugin.version>3.1.2</maven.surefire.plugin.version>
        <nexus.staging.maven.plugin.version>1.6.13</nexus.staging.maven.plugin.version>
        <versions.maven.plugin.version>2.16.1</versions.maven.plugin.version>

        <!-- SONAR -->
        <sonar.projectKey>legend-engine-ide-lsp</sonar.projectKey>
        <sonar.moduleKey>${project.groupId}:${project.artifactId}</sonar.moduleKey>
        <sonar.organization>finos</sonar.organization>
        <sonar.host.url>https://sonarcloud.io</sonar.host.url>

        <!--suppress UnresolvedMavenProperty -->
        <test.maven.settings.path>${teamcity.maven.userSettings.path}</test.maven.settings.path>

    </properties>

    <scm>
        <developerConnection>scm:git:https://github.com/finos/legend-engine-ide-lsp</developerConnection>
        <tag>HEAD</tag>
    </scm>

     <repositories>
        <repository>
            <id>ossrh</id>
            <name>OSSRH Public Group</name>
            <url>https://s01.oss.sonatype.org/content/repositories/snapshots/</url>
            <snapshots>
                <enabled>true</enabled>
            </snapshots>
        </repository>
        <repository>
            <id>ossrh-releases</id>
            <name>OSSRH Public Releases Group</name>
            <url>https://s01.oss.sonatype.org/content/repositories/releases/</url>
        </repository>
    </repositories>

    <build>
        <pluginManagement>
            <plugins>
                <plugin>
                    <groupId>org.apache.maven.plugins</groupId>
                    <artifactId>maven-checkstyle-plugin</artifactId>
                    <version>${maven.checkstyle.plugin.version}</version>
                </plugin>
                <plugin>
                    <groupId>org.apache.maven.plugins</groupId>
                    <artifactId>maven-compiler-plugin</artifactId>
                    <version>${maven.compiler.plugin.version}</version>
                </plugin>
                <plugin>
                    <groupId>org.apache.maven.plugins</groupId>
                    <artifactId>maven-dependency-plugin</artifactId>
                    <version>${maven.dependency.plugin.version}</version>
                </plugin>
                <plugin>
                    <groupId>org.sonatype.plugins</groupId>
                    <artifactId>nexus-staging-maven-plugin</artifactId>
                    <version>${nexus.staging.maven.plugin.version}</version>
                </plugin>
                <plugin>
                    <groupId>org.apache.maven.plugins</groupId>
                    <artifactId>maven-enforcer-plugin</artifactId>
                    <version>${maven.enforcer.plugin.version}</version>
                </plugin>
                <plugin>
                    <groupId>org.apache.maven.plugins</groupId>
                    <artifactId>maven-jar-plugin</artifactId>
                    <version>${maven.jar.plugin.version}</version>
                </plugin>
                <plugin>
                    <groupId>org.apache.maven.plugins</groupId>
                    <artifactId>maven-surefire-plugin</artifactId>
                    <version>${maven.surefire.plugin.version}</version>
                    <configuration>
                        <trimStackTrace>false</trimStackTrace>
                        <reportsDirectory>${project.parent.basedir}/legend-engine-ide-lsp-test-reports/surefire-reports-aggregate</reportsDirectory>
                        <systemPropertyVariables>
                            <!--suppress UnresolvedMavenProperty -->
                            <maven.home>${maven.home}</maven.home>
                            <!--suppress UnresolvedMavenProperty -->
                            <maven.repo.local>${maven.repo.local}</maven.repo.local>
                            <test.maven.settings.path>${test.maven.settings.path}</test.maven.settings.path>
                        </systemPropertyVariables>
                        <forkCount>1C</forkCount>
                        <reuseForks>true</reuseForks>
                    </configuration>
                </plugin>
                <plugin>
                    <groupId>org.codehaus.mojo</groupId>
                    <artifactId>versions-maven-plugin</artifactId>
                    <version>${versions.maven.plugin.version}</version>
                </plugin>

                <plugin>
                    <groupId>org.jacoco</groupId>
                    <artifactId>jacoco-maven-plugin</artifactId>
                    <version>${jacoco.maven.plugin.version}</version>
                </plugin>
            </plugins>
        </pluginManagement>

        <plugins>
            <plugin>
                <groupId>org.apache.maven.plugins</groupId>
                <artifactId>maven-checkstyle-plugin</artifactId>
                <dependencies>
                    <dependency>
                        <groupId>com.puppycrawl.tools</groupId>
                        <artifactId>checkstyle</artifactId>
                        <version>8.25</version>
                    </dependency>
                </dependencies>
                <executions>
                    <execution>
                        <id>verify</id>
                        <phase>verify</phase>
                        <configuration>
                            <configLocation>checkstyle.xml</configLocation>
                            <logViolationsToConsole>true</logViolationsToConsole>
                            <failOnViolation>true</failOnViolation>
                            <violationSeverity>warning</violationSeverity>
                            <sourceDirectories>
                                <sourceDirectory>${project.build.sourceDirectory}</sourceDirectory>
                                <sourceDirectory>${project.build.testSourceDirectory}</sourceDirectory>
                            </sourceDirectories>
                        </configuration>
                        <goals>
                            <goal>check</goal>
                        </goals>
                    </execution>
                </executions>
            </plugin>
            <plugin>
                <groupId>org.apache.maven.plugins</groupId>
                <artifactId>maven-compiler-plugin</artifactId>
            </plugin>
            <plugin>
                <groupId>org.apache.maven.plugins</groupId>
                <artifactId>maven-dependency-plugin</artifactId>
                <configuration>
                    <failOnWarning>true</failOnWarning>
                    <ignoreNonCompile>true</ignoreNonCompile>
                </configuration>
                <executions>
                    <execution>
                        <phase>test-compile</phase>
                        <goals>
                            <goal>analyze-only</goal>
                        </goals>
                    </execution>
                </executions>
            </plugin>
            <plugin>
                <groupId>org.sonatype.plugins</groupId>
                <artifactId>nexus-staging-maven-plugin</artifactId>
                <extensions>true</extensions>
                <configuration>
                    <serverId>ossrh</serverId>
                    <nexusUrl>https://s01.oss.sonatype.org/</nexusUrl>
                    <autoReleaseAfterClose>true</autoReleaseAfterClose>
                </configuration>
            </plugin>
            <plugin>
                <groupId>org.apache.maven.plugins</groupId>
                <artifactId>maven-enforcer-plugin</artifactId>
                <configuration>
                    <rules>
                        <requireJavaVersion>
                            <version>${java.version.range}</version>
                        </requireJavaVersion>
                        <dependencyConvergence />
                        <bannedDependencies>
                            <excludes combine.children="override">
                                <exclude>*:*:*:*:compile</exclude>
                                <exclude>*:*:*:*:runtime</exclude>
                                <exclude>*:*:*:*:provided</exclude>
                            </excludes>
                        </bannedDependencies>
                    </rules>
                </configuration>
            </plugin>
            <plugin>
                <groupId>org.apache.maven.plugins</groupId>
                <artifactId>maven-surefire-plugin</artifactId>
                <configuration>
                    <useManifestOnlyJar>false</useManifestOnlyJar>
                    <trimStackTrace>false</trimStackTrace>
                </configuration>
            </plugin>

            <plugin>
                <groupId>org.codehaus.mojo</groupId>
                <artifactId>versions-maven-plugin</artifactId>
            </plugin>

            <plugin>
                <groupId>org.jacoco</groupId>
                <artifactId>jacoco-maven-plugin</artifactId>
                <executions>
                    <execution>
                        <id>pre-unit-test</id>
                        <goals>
                            <goal>prepare-agent</goal>
                        </goals>
                    </execution>
                    <execution>
                        <id>post-unit-test</id>
                        <phase>test</phase>
                        <goals>
                            <goal>report</goal>
                        </goals>
                    </execution>
                </executions>
            </plugin>
            <plugin>
                <groupId>org.apache.maven.plugins</groupId>
                <artifactId>maven-pmd-plugin</artifactId>
                <version>${maven.pmd.version}</version>
                <configuration>
                    <linkXRef>false</linkXRef>
                    <printFailingErrors>true</printFailingErrors>
                    <rulesets>
                        <!--suppress UnresolvedMavenProperty -->
                        <ruleset>${project.parent.basedir}/.pmd/legend-ruleset.xml</ruleset>
                    </rulesets>
                </configuration>
                <executions>
                    <execution>
                        <id>pmd-check</id>
                        <phase>validate</phase>
                        <goals>
                            <goal>check</goal>
                        </goals>
                    </execution>
                </executions>
            </plugin>
        </plugins>
    </build>

    <dependencyManagement>
        <dependencies>
            <!-- LEGEND ENGINE LSP -->
            <dependency>
                <groupId>org.finos.legend.engine.ide.lsp</groupId>
                <artifactId>legend-engine-ide-lsp-text-tools</artifactId>
                <version>${project.version}</version>
            </dependency>
            <dependency>
                <groupId>org.finos.legend.engine.ide.lsp</groupId>
                <artifactId>legend-engine-ide-lsp-extension-api</artifactId>
                <version>${project.version}</version>
            </dependency>
            <dependency>
                <groupId>org.finos.legend.engine.ide.lsp</groupId>
                <artifactId>legend-engine-ide-lsp-default-extensions</artifactId>
                <version>${project.version}</version>
            </dependency>
            <dependency>
                <groupId>org.finos.legend.engine.ide.lsp</groupId>
                <artifactId>legend-engine-ide-lsp-server</artifactId>
                <version>${project.version}</version>
            </dependency>
            <!-- LEGEND ENGINE LSP -->

            <!-- LOGGING -->
            <dependency>
                <groupId>org.slf4j</groupId>
                <artifactId>slf4j-api</artifactId>
                <version>${slf4j.version}</version>
            </dependency>
            <dependency>
                <groupId>org.slf4j</groupId>
                <artifactId>jcl-over-slf4j</artifactId>
                <version>${slf4j.version}</version>
            </dependency>
            <!-- LOGGING -->

            <dependency>
                <groupId>commons-io</groupId>
                <artifactId>commons-io</artifactId>
                <version>${commons-io.version}</version>
            </dependency>

            <dependency>
                <groupId>org.apache.maven.shared</groupId>
                <artifactId>maven-invoker</artifactId>
                <version>${maven.invoker.version}</version>
                <exclusions>
                    <exclusion>
                        <groupId>javax.inject</groupId>
                        <artifactId>javax.inject</artifactId>
                    </exclusion>
                </exclusions>
            </dependency>

            <dependency>
                <groupId>org.apache.maven.shared</groupId>
                <artifactId>maven-shared-utils</artifactId>
                <version>${maven.shared.utils.version}</version>
            </dependency>

            <!-- TEST -->
            <dependency>
                <groupId>org.junit</groupId>
                <artifactId>junit-bom</artifactId>
                <version>${junit.version}</version>
                <type>pom</type>
                <scope>import</scope>
            </dependency>
            <!-- TEST -->
        </dependencies>
    </dependencyManagement>
</project><|MERGE_RESOLUTION|>--- conflicted
+++ resolved
@@ -50,13 +50,9 @@
 
     <properties>
 
-<<<<<<< HEAD
         <legend.engine.version>4.46.0</legend.engine.version>
         <legend.sdlc.version>0.162.5</legend.sdlc.version>
-=======
-        <legend.engine.version>4.45.2</legend.engine.version>
-        <legend.sdlc.version>0.162.4</legend.sdlc.version>
->>>>>>> cbce82f4
+
         <logback.version>1.4.14</logback.version>
 
         <!-- Build Variables -->
