// Copyright 2023 Goldman Sachs
//
// Licensed under the Apache License, Version 2.0 (the "License");
// you may not use this file except in compliance with the License.
// You may obtain a copy of the License at
//
//      http://www.apache.org/licenses/LICENSE-2.0
//
// Unless required by applicable law or agreed to in writing, software
// distributed under the License is distributed on an "AS IS" BASIS,
// WITHOUT WARRANTIES OR CONDITIONS OF ANY KIND, either express or implied.
// See the License for the specific language governing permissions and
// limitations under the License.

package org.finos.legend.engine.ide.lsp.extension;

import org.eclipse.collections.api.factory.Lists;
import org.eclipse.collections.api.list.MutableList;
import org.eclipse.lsp4j.DiagnosticSeverity;
import org.finos.legend.engine.ide.lsp.extension.declaration.LegendDeclaration;
import org.finos.legend.engine.ide.lsp.extension.text.GrammarSection;
import org.finos.legend.engine.ide.lsp.extension.text.TextInterval;
import org.finos.legend.engine.language.pure.grammar.from.ParseTreeWalkerSourceInformation;
import org.finos.legend.engine.language.pure.grammar.from.PureGrammarParserContext;
import org.finos.legend.engine.language.pure.grammar.from.SectionSourceCode;
import org.finos.legend.engine.language.pure.grammar.from.extension.PureGrammarParserExtensions;
import org.finos.legend.engine.protocol.pure.v1.model.SourceInformation;
import org.finos.legend.engine.protocol.pure.v1.model.packageableElement.PackageableElement;
import org.finos.legend.engine.shared.core.operational.errorManagement.EngineException;
import org.slf4j.Logger;
import org.slf4j.LoggerFactory;

import java.util.Collections;
import java.util.Set;
import java.util.function.Consumer;

abstract class AbstractLSPGrammarExtension implements LegendLSPGrammarExtension
{
    private static final Logger LOGGER = LoggerFactory.getLogger(AbstractLSPGrammarExtension.class);

    private final PureGrammarParserContext context = new PureGrammarParserContext(PureGrammarParserExtensions.fromAvailableExtensions());

    @Override
    public Iterable<? extends LegendDeclaration> getDeclarations(GrammarSection section)
    {
        if (!getName().equals(section.getGrammar()))
        {
            LOGGER.warn("Cannot handle grammar {} in extension {}", section.getGrammar(), getName());
            return Collections.emptyList();
        }

<<<<<<< HEAD
        PureGrammarParserContext parserContext = new PureGrammarParserContext(PureGrammarParserExtensions.fromAvailableExtensions());
=======
>>>>>>> faa31d57
        MutableList<LegendDeclaration> declarations = Lists.mutable.empty();
        parse(toSectionSourceCode(section), element ->
        {
            LegendDeclaration declaration = getDeclaration(element);
            if (declaration != null)
            {
                declarations.add(declaration);
            }
        }, this.context);
        return declarations;
    }

    protected abstract void parse(SectionSourceCode section, Consumer<PackageableElement> elementConsumer, PureGrammarParserContext pureGrammarParserContext);

    protected LegendDeclaration getDeclaration(PackageableElement element)
    {
        String path = element.getPath();
        if (!isValidSourceInfo(element.sourceInformation))
        {
            LOGGER.warn("Invalid source information for {}", path);
            return null;
        }

        String classifier = getClassifier(element);
        if (classifier == null)
        {
            LOGGER.warn("No classifier for {}", path);
            return null;
        }

        LegendDeclaration.Builder builder = LegendDeclaration.builder()
                .withIdentifier(path)
                .withClassifier(classifier)
                .withLocation(toLocation(element.sourceInformation));
        forEachChild(element, c -> addChildIfNonNull(builder, c));
        return builder.build();
    }

    protected abstract String getClassifier(PackageableElement element);

    protected void forEachChild(PackageableElement element, Consumer<LegendDeclaration> consumer)
    {
        // Do nothing by default
    }

    private SectionSourceCode toSectionSourceCode(GrammarSection section)
    {
        String sourceId = "section_" + section.getGrammar() + ".pure";
        SourceInformation sectionSourceInfo = new SourceInformation(sourceId, section.getStartLine(), 0, section.getEndLine(), section.getLineLength(section.getEndLine()));
        ParseTreeWalkerSourceInformation walkerSourceInfo = new ParseTreeWalkerSourceInformation.Builder(sourceId, section.getStartLine(), 0).build();
        return new SectionSourceCode(section.getText(true), section.getGrammar(), sectionSourceInfo, walkerSourceInfo);
    }

    protected static void addChildIfNonNull(LegendDeclaration.Builder builder, LegendDeclaration declaration)
    {
        if (declaration != null)
        {
            builder.withChild(declaration);
        }
    }

    /**
     * Check if a {@link SourceInformation} is valid.
     *
     * @param sourceInfo source information
     * @return whether source information is valid
     */
    protected static boolean isValidSourceInfo(SourceInformation sourceInfo)
    {
        return (sourceInfo != null) &&
                (sourceInfo.startLine >= 0) &&
                (sourceInfo.startColumn > 0) &&
                (sourceInfo.startLine <= sourceInfo.endLine) &&
                ((sourceInfo.startLine == sourceInfo.endLine) ? (sourceInfo.startColumn <= sourceInfo.endColumn) : (sourceInfo.endColumn > 0));
    }

    /**
     * Transform a (valid) {@link SourceInformation} to a {@link TextInterval} location.
     *
     * @param sourceInfo source information
     * @return location
     */
    protected static TextInterval toLocation(SourceInformation sourceInfo)
    {
        return TextInterval.newInterval(sourceInfo.startLine, sourceInfo.startColumn - 1, sourceInfo.endLine, sourceInfo.endColumn - 1);
    }

    //@Override
    public Iterable<? extends LegendDiagnostic> getDiagnostics(GrammarSection section)
    {
        try
        {
            parse(toSectionSourceCode(section), e ->
            { }, new PureGrammarParserContext(PureGrammarParserExtensions.fromAvailableExtensions()));
            return null;
        }
        catch (Exception e)
        {
            String message = e.getMessage();
            TextInterval textInterval;
            try
            {
                SourceInformation sourceInformation = ((EngineException) e).getSourceInformation();
                textInterval = TextInterval.newInterval(sourceInformation.startLine, sourceInformation.startColumn - 1, sourceInformation.endLine, sourceInformation.endColumn);
            }
            catch (Exception ex)
            {
                textInterval = TextInterval.newInterval(0,0,0,0);
            }
            DiagnosticSeverity severity = DiagnosticSeverity.Error;
            LegendDiagnostic.Type type = LegendDiagnostic.Type.Parser;

            LegendDiagnostic diagnostic = new LegendDiagnostic(textInterval, message, severity, type);
            return Set.of(diagnostic);
        }
    }
}<|MERGE_RESOLUTION|>--- conflicted
+++ resolved
@@ -48,11 +48,6 @@
             LOGGER.warn("Cannot handle grammar {} in extension {}", section.getGrammar(), getName());
             return Collections.emptyList();
         }
-
-<<<<<<< HEAD
-        PureGrammarParserContext parserContext = new PureGrammarParserContext(PureGrammarParserExtensions.fromAvailableExtensions());
-=======
->>>>>>> faa31d57
         MutableList<LegendDeclaration> declarations = Lists.mutable.empty();
         parse(toSectionSourceCode(section), element ->
         {
