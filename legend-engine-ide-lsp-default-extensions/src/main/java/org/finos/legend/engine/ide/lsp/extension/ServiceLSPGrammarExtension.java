// Copyright 2023 Goldman Sachs
//
// Licensed under the Apache License, Version 2.0 (the "License");
// you may not use this file except in compliance with the License.
// You may obtain a copy of the License at
//
//      http://www.apache.org/licenses/LICENSE-2.0
//
// Unless required by applicable law or agreed to in writing, software
// distributed under the License is distributed on an "AS IS" BASIS,
// WITHOUT WARRANTIES OR CONDITIONS OF ANY KIND, either express or implied.
// See the License for the specific language governing permissions and
// limitations under the License.

package org.finos.legend.engine.ide.lsp.extension;

import com.gs.pure.client.PureHttpClientBuilder;
import com.gs.pure.client.PureHttpClientBuilderProvider;
import com.gs.safeguard.client.SafeguardClients;
import org.apache.http.client.methods.CloseableHttpResponse;
import org.apache.http.client.methods.HttpPost;
import org.apache.http.entity.ContentType;
import org.apache.http.entity.StringEntity;
import org.apache.http.impl.client.CloseableHttpClient;
import org.apache.http.util.EntityUtils;
import org.eclipse.collections.api.factory.Lists;
import org.eclipse.collections.api.list.MutableList;
import org.eclipse.collections.impl.utility.Iterate;
import org.finos.legend.engine.ide.lsp.extension.execution.LegendExecutionResult;
import org.finos.legend.engine.ide.lsp.extension.execution.LegendExecutionResult.Type;
import org.finos.legend.engine.ide.lsp.extension.state.SectionState;
import org.finos.legend.engine.language.pure.compiler.toPureGraph.PureModel;
import org.finos.legend.engine.language.pure.dsl.service.grammar.from.ServiceParserExtension;
import org.finos.legend.engine.plan.execution.PlanExecutor;
import org.finos.legend.engine.plan.generation.extension.PlanGeneratorExtension;
import org.finos.legend.engine.plan.generation.transformers.PlanTransformer;
import org.finos.legend.engine.protocol.Protocol;
import org.finos.legend.engine.protocol.pure.PureClientVersions;
import org.finos.legend.engine.protocol.pure.v1.PureProtocolObjectMapperFactory;
import org.finos.legend.engine.protocol.pure.v1.model.context.AlloySDLC;
import org.finos.legend.engine.protocol.pure.v1.model.context.PackageableElementPointer;
import org.finos.legend.engine.protocol.pure.v1.model.context.PackageableElementType;
import org.finos.legend.engine.protocol.pure.v1.model.context.PureModelContextData;
import org.finos.legend.engine.protocol.pure.v1.model.context.PureModelContextPointer;
import org.finos.legend.engine.protocol.pure.v1.model.packageableElement.PackageableElement;
import org.finos.legend.engine.protocol.pure.v1.model.packageableElement.service.Service;
import org.finos.legend.engine.protocol.pure.v1.model.packageableElement.service.ServiceTestSuite;
import org.finos.legend.engine.protocol.pure.v1.model.test.TestSuite;
import org.finos.legend.engine.pure.code.core.PureCoreExtensionLoader;
import org.finos.legend.engine.test.runner.service.RichServiceTestResult;
import org.finos.legend.engine.test.runner.service.ServiceTestRunner;
import org.finos.legend.engine.test.runner.shared.TestResult;
import org.finos.legend.pure.generated.Root_meta_pure_extension_Extension;

import java.io.PrintWriter;
import java.io.StringWriter;
import java.util.Collections;
import java.util.List;
import java.util.Map;
import java.util.ServiceLoader;

/**
 * Extension for the Service grammar.
 */
public class ServiceLSPGrammarExtension extends AbstractSectionParserLSPGrammarExtension
{
    private static final List<String> KEYWORDS = List.of("Service", "import");

    private static final String RUN_LEGACY_TESTS_COMMAND_ID = "legend.service.runLegacyTests";
    private static final String RUN_LEGACY_TESTS_COMMAND_TITLE = "Run legacy tests";

<<<<<<< HEAD
    private static final String REGISTER_SERVICE_COMMAND_ID = "legend.service.registerService";
    private static final String REGISTER_SERVICE_COMMAND_TITLE = "Register service";
    private static final String REGISTER_SERVICE_FULLINTERACTIVE_URL = "https://dev.exec.alloy.site.gs.com/api/service/v1/register_fullInteractive?storeModel=false&generateLineage=false";



=======
>>>>>>> d003a5db
    public ServiceLSPGrammarExtension()
    {
        super(ServiceParserExtension.NAME, new ServiceParserExtension());
    }

    @Override
    public Iterable<? extends String> getKeywords()
    {
        return KEYWORDS;
    }

    @Override
    protected List<? extends TestSuite> getTestSuites(PackageableElement element)
    {
        if (element instanceof Service)
        {
            List<ServiceTestSuite> testSuites = ((Service) element).testSuites;
            return (testSuites == null) ? Lists.fixedSize.empty() : testSuites;
        }
        return super.getTestSuites(element);
    }

    @Override
    protected void collectCommands(SectionState sectionState, PackageableElement element, CommandConsumer consumer)
    {
        super.collectCommands(sectionState, element, consumer);
        if (element instanceof Service)
        {
            Service service = (Service) element;
            consumer.accept(REGISTER_SERVICE_COMMAND_ID, REGISTER_SERVICE_COMMAND_TITLE, service.sourceInformation);
            if (service.test != null)
            {
                consumer.accept(RUN_LEGACY_TESTS_COMMAND_ID, RUN_LEGACY_TESTS_COMMAND_TITLE, service.sourceInformation);
            }
        }
    }

    @Override
    public Iterable<? extends LegendExecutionResult> execute(SectionState section, String entityPath, String commandId, Map<String, String> executableArgs)
    {
        switch (commandId)
        {
            case RUN_LEGACY_TESTS_COMMAND_ID:
                return runLegacyServiceTest(section, entityPath);
            case REGISTER_SERVICE_COMMAND_ID:
                return List.of(registerService(section));
            default:
                return super.execute(section, entityPath, commandId, executableArgs);

        }
    }

    private CloseableHttpResponse post(String url, String payload) throws Exception
    {
        HttpPost request = new HttpPost(url);
        request.setEntity(new StringEntity(payload, ContentType.APPLICATION_JSON));

        CloseableHttpClient client = new PureHttpClientBuilderProvider()
                .create(PureHttpClientBuilder.class, SafeguardClients.forCurrentUser(true))
                .withKerberos()
                .build;

        return client.execute(request);
    }

    private LegendExecutionResult registerService(SectionState section, String entityPath)
    {
        try
        {
            PureModelContextData.Builder builder = PureModelContextData.newBuilder();
            section.getDocumentState().getGlobalState().forEachDocumentState(docState -> docState.forEachSectionState(secState ->
            {
                ParseResult parseResult = secState.getProperty("parse");
                if (parseResult != null)
                {
                    builder.addElements(parseResult.getElements());
                }
            }));

            PureModelContextPointer pmcp = new PureModelContextPointer();
            pmcp.serializer = new Protocol("pure", PureClientVersions.production);
            pmcp.sdlcInfo= new AlloySDLC();
            pmcp.sdlcInfo.baseVersion = "latest";
            pmcp.sdlcInfo.version = "none";
            pmcp.sdlcInfo.packageableElementPointers = Collections.singletonList(new PackageableElementPointer(PackageableElementType.SERVICE, entityPath));

            String payload = PureProtocolObjectMapperFactory.getNewObjectMapper().writeValueAsString(builder.withOrigin(pmcp).build());

            CloseableHttpResponse response = post(REGISTER_SERVICE_FULLINTERACTIVE_URL, payload);
            String responseString = EntityUtils.toString(response.getEntity());

            if (responseString.contains("\"status\":\"error\""))
            {
                throw new RuntimeException(responseString);
            }
            return (LegendExecutionResult.newResult("entityPath", Type.SUCCESS, response.toString()));
        }
        catch (Exception e)
        {
            e.printStackTrace();
            return (LegendExecutionResult.newResult("entityPath", Type.ERROR,e.getMessage()));
        }
    }

    private Iterable<? extends LegendExecutionResult> runLegacyServiceTest(SectionState section, String entityPath)
    {
        PackageableElement element = getParseResult(section).getElement(entityPath);
        if (!(element instanceof Service))
        {
            return Collections.singletonList(LegendExecutionResult.newResult(entityPath, Type.ERROR, "Unable to find service " + entityPath));
        }
        Service service = (Service) element;
        if (service.test == null)
        {
            return Collections.singletonList(LegendExecutionResult.newResult(entityPath, Type.ERROR, "Unable to find legacy test for service " + entityPath));
        }

        CompileResult compileResult = getCompileResult(section);
        if (compileResult.hasException())
        {
            return Collections.singletonList(errorResult(compileResult.getException(), entityPath));
        }

        PureModel pureModel = compileResult.getPureModel();
        MutableList<? extends Root_meta_pure_extension_Extension> routerExtensions = PureCoreExtensionLoader.extensions().flatCollect(e -> e.extraPureCoreExtensions(pureModel.getExecutionSupport()));
        MutableList<PlanTransformer> planTransformers = Iterate.flatCollect(ServiceLoader.load(PlanGeneratorExtension.class), PlanGeneratorExtension::getExtraPlanTransformers, Lists.mutable.empty());
        ServiceTestRunner testRunner = new ServiceTestRunner(service, null, compileResult.getPureModelContextData(), pureModel, null, PlanExecutor.newPlanExecutorBuilder().withAvailableStoreExecutors().build(), routerExtensions, planTransformers, null);

        List<RichServiceTestResult> richServiceTestResults;
        try
        {
            richServiceTestResults = testRunner.executeTests();
        }
        catch (Exception e)
        {
            return Collections.singletonList(errorResult(compileResult.getException(), entityPath));
        }

        MutableList<LegendExecutionResult> results = Lists.mutable.empty();
        richServiceTestResults.forEach(run ->
        {
            Map<String, TestResult> runResults = run.getResults();
            Map<String, Exception> runExceptions = run.getAssertExceptions();
            if (runResults != null)
            {
                runResults.forEach((key, result) ->
                {
                    StringWriter writer = new StringWriter().append(entityPath).append('.').append(key).append(": ").append(result.name());
                    Exception e = runExceptions.get(key);
                    if (e != null)
                    {
                        try (PrintWriter pw = new PrintWriter(writer.append("\n")))
                        {
                            e.printStackTrace(pw);
                        }
                    }
                    results.add(LegendExecutionResult.newResult(Lists.mutable.of(entityPath, result.name()), toResultType(result), writer.toString()));
                });
            }
        });
        return results;
    }

    private Type toResultType(TestResult testResult)
    {
        switch (testResult)
        {
            case SUCCESS:
            {
                return Type.SUCCESS;
            }
            case FAILURE:
            {
                return Type.FAILURE;
            }
            case ERROR:
            {
                return Type.ERROR;
            }
            default:
            {
                return Type.WARNING;
            }
        }
    }
}<|MERGE_RESOLUTION|>--- conflicted
+++ resolved
@@ -14,9 +14,6 @@
 
 package org.finos.legend.engine.ide.lsp.extension;
 
-import com.gs.pure.client.PureHttpClientBuilder;
-import com.gs.pure.client.PureHttpClientBuilderProvider;
-import com.gs.safeguard.client.SafeguardClients;
 import org.apache.http.client.methods.CloseableHttpResponse;
 import org.apache.http.client.methods.HttpPost;
 import org.apache.http.entity.ContentType;
@@ -69,15 +66,12 @@
     private static final String RUN_LEGACY_TESTS_COMMAND_ID = "legend.service.runLegacyTests";
     private static final String RUN_LEGACY_TESTS_COMMAND_TITLE = "Run legacy tests";
 
-<<<<<<< HEAD
     private static final String REGISTER_SERVICE_COMMAND_ID = "legend.service.registerService";
     private static final String REGISTER_SERVICE_COMMAND_TITLE = "Register service";
     private static final String REGISTER_SERVICE_FULLINTERACTIVE_URL = "https://dev.exec.alloy.site.gs.com/api/service/v1/register_fullInteractive?storeModel=false&generateLineage=false";
 
 
 
-=======
->>>>>>> d003a5db
     public ServiceLSPGrammarExtension()
     {
         super(ServiceParserExtension.NAME, new ServiceParserExtension());
@@ -123,7 +117,7 @@
             case RUN_LEGACY_TESTS_COMMAND_ID:
                 return runLegacyServiceTest(section, entityPath);
             case REGISTER_SERVICE_COMMAND_ID:
-                return List.of(registerService(section));
+                return List.of(registerService(section, entityPath));
             default:
                 return super.execute(section, entityPath, commandId, executableArgs);
 
