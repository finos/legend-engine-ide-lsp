// Copyright 2023 Goldman Sachs
//
// Licensed under the Apache License, Version 2.0 (the "License");
// you may not use this file except in compliance with the License.
// You may obtain a copy of the License at
//
//      http://www.apache.org/licenses/LICENSE-2.0
//
// Unless required by applicable law or agreed to in writing, software
// distributed under the License is distributed on an "AS IS" BASIS,
// WITHOUT WARRANTIES OR CONDITIONS OF ANY KIND, either express or implied.
// See the License for the specific language governing permissions and
// limitations under the License.

package org.finos.legend.engine.ide.lsp.extension;

import com.fasterxml.jackson.annotation.JsonInclude;
import com.fasterxml.jackson.core.StreamReadFeature;
import com.fasterxml.jackson.core.StreamWriteFeature;
import com.fasterxml.jackson.databind.JsonNode;
import com.fasterxml.jackson.databind.SerializationFeature;
import com.fasterxml.jackson.databind.json.JsonMapper;
import org.eclipse.collections.api.factory.Lists;
import org.eclipse.collections.api.list.ImmutableList;
import org.eclipse.collections.api.list.MutableList;
import org.eclipse.collections.impl.utility.Iterate;
import org.finos.legend.engine.ide.lsp.extension.completion.LegendCompletion;
import org.finos.legend.engine.ide.lsp.extension.execution.LegendExecutionResult;
import org.finos.legend.engine.ide.lsp.extension.execution.LegendExecutionResult.Type;
import org.finos.legend.engine.ide.lsp.extension.state.SectionState;
import org.finos.legend.engine.ide.lsp.extension.text.TextPosition;
import org.finos.legend.engine.language.pure.compiler.toPureGraph.PureModel;
import org.finos.legend.engine.language.pure.dsl.service.grammar.from.ServiceParserExtension;
import org.finos.legend.engine.plan.execution.PlanExecutor;
import org.finos.legend.engine.plan.generation.extension.PlanGeneratorExtension;
import org.finos.legend.engine.plan.generation.transformers.PlanTransformer;
import org.finos.legend.engine.protocol.Protocol;
import org.finos.legend.engine.protocol.pure.PureClientVersions;
import org.finos.legend.engine.protocol.pure.v1.PureProtocolObjectMapperFactory;
import org.finos.legend.engine.protocol.pure.v1.model.context.AlloySDLC;
import org.finos.legend.engine.protocol.pure.v1.model.context.PackageableElementPointer;
import org.finos.legend.engine.protocol.pure.v1.model.context.PackageableElementType;
import org.finos.legend.engine.protocol.pure.v1.model.context.PureModelContextData;
import org.finos.legend.engine.protocol.pure.v1.model.context.PureModelContextPointer;
import org.finos.legend.engine.protocol.pure.v1.model.packageableElement.PackageableElement;
import org.finos.legend.engine.protocol.pure.v1.model.packageableElement.service.Service;
import org.finos.legend.engine.protocol.pure.v1.model.packageableElement.service.ServiceTestSuite;
import org.finos.legend.engine.protocol.pure.v1.model.test.TestSuite;
import org.finos.legend.engine.pure.code.core.PureCoreExtensionLoader;
import org.finos.legend.engine.test.runner.service.RichServiceTestResult;
import org.finos.legend.engine.test.runner.service.ServiceTestRunner;
import org.finos.legend.engine.test.runner.shared.TestResult;
import org.finos.legend.pure.generated.Root_meta_pure_extension_Extension;

import java.io.PrintWriter;
import java.io.StringWriter;
import java.util.Collections;
import java.util.List;
import java.util.Map;
import java.util.ServiceLoader;


/**
 * Extension for the Service grammar.
 */
public class ServiceLSPGrammarExtension extends AbstractSectionParserLSPGrammarExtension
{
    private static final List<String> KEYWORDS = List.of("Service", "import");

    private static final String RUN_LEGACY_TESTS_COMMAND_ID = "legend.service.runLegacyTests";
    private static final String RUN_LEGACY_TESTS_COMMAND_TITLE = "Run legacy tests";

<<<<<<< HEAD
    private static final ImmutableList<String> FUNCTIONS_TRIGGERS = Lists.immutable.with("->");

    private static final ImmutableList<String> FUNCTIONS_SUGGESTIONS = Lists.immutable.with(
            "filter(x|",
            "project([ x| $x.attribute1 ],['attribute1'])",
            "groupBy([ x| $x.attribute1 ],[ agg(x|$x.attribute2, x|sum($x)) ])",
            "distinct()",
            "limit(10)");

    private static final ImmutableList<String> BOILERPLATE_SUGGESTIONS = Lists.immutable.with(
            "Service package::path::serviceName\n" +
                    "{\n" +
                    "  pattern: 'uri/to/the/service/{parameter1}/{parameter2}';\n" +
                    "  ownership: DID { identifier: '' }; // old/deprecated grammar: owners: [ 'kerberos1', 'kerberos2' ] \n" +
                    "  documentation: 'This service returns data about foobar. Parameter1 represents ... and can take values ... . Parameter2 represents ... and can take values ... .';\n" +
                    "  execution: Single\n" +
                    "  {\n" +
                    "    query:\n" +
                    "    {\n" +
                    "      parameter1: Date[1], parameter2: String[1] | \n" +
                    "        package::path::className.all()\n" +
                    "        ->filter(x| $x.attribute1 > 12)\n" +
                    "        ->project([ x| $x.attribute1, x|$x.attribute3 ], ['id', 'multipliedValue'])\n" +
                    "        ->filter(x| $x.getFloat('multipliedValue') > 0)\n" +
                    "    mapping: package::path::mappingName;\n" +
                    "    runtime: package::path::runtimeName;\n" +
                    "    };\n" +
                    "  }\n" +
                    "}\n");
=======
    private static final String REGISTER_SERVICE_COMMAND_ID = "legend.service.registerService";
    private static final String REGISTER_SERVICE_COMMAND_TITLE = "Register service";

    private JsonMapper resultMapper;
>>>>>>> 6576c91e

    public ServiceLSPGrammarExtension()
    {
        super(ServiceParserExtension.NAME, new ServiceParserExtension());
    }

    @Override
    public Iterable<? extends String> getKeywords()
    {
        return KEYWORDS;
    }

    @Override
    protected List<? extends TestSuite> getTestSuites(PackageableElement element)
    {
        if (element instanceof Service)
        {
            List<ServiceTestSuite> testSuites = ((Service) element).testSuites;
            return (testSuites == null) ? Lists.fixedSize.empty() : testSuites;
        }
        return super.getTestSuites(element);
    }

    @Override
    protected void collectCommands(SectionState sectionState, PackageableElement element, CommandConsumer consumer)
    {
        super.collectCommands(sectionState, element, consumer);
        if (element instanceof Service)
        {
            Service service = (Service) element;
            if (isEngineServerConfigured())
            {
                consumer.accept(REGISTER_SERVICE_COMMAND_ID, REGISTER_SERVICE_COMMAND_TITLE, service.sourceInformation);
            }
            if (service.test != null)
            {
                consumer.accept(RUN_LEGACY_TESTS_COMMAND_ID, RUN_LEGACY_TESTS_COMMAND_TITLE, service.sourceInformation);
            }
        }
    }

    @Override
    public Iterable<? extends LegendExecutionResult> execute(SectionState section, String entityPath, String commandId, Map<String, String> executableArgs)
    {
        switch (commandId)
        {
            case RUN_LEGACY_TESTS_COMMAND_ID:
            {
                return runLegacyServiceTest(section, entityPath);
            }
            case REGISTER_SERVICE_COMMAND_ID:
            {
                return registerService(section, entityPath);
            }
            default:
            {
                return super.execute(section, entityPath, commandId, executableArgs);
            }
        }
    }

    private Iterable<? extends LegendExecutionResult> runLegacyServiceTest(SectionState section, String entityPath)
    {
        PackageableElement element = getParseResult(section).getElement(entityPath);
        if (!(element instanceof Service))
        {
            return Collections.singletonList(LegendExecutionResult.newResult(entityPath, Type.ERROR, "Unable to find service " + entityPath));
        }
        Service service = (Service) element;
        if (service.test == null)
        {
            return Collections.singletonList(LegendExecutionResult.newResult(entityPath, Type.ERROR, "Unable to find legacy test for service " + entityPath));
        }

        CompileResult compileResult = getCompileResult(section);
        if (compileResult.hasException())
        {
            return Collections.singletonList(errorResult(compileResult.getException(), entityPath));
        }

        PureModel pureModel = compileResult.getPureModel();
        MutableList<? extends Root_meta_pure_extension_Extension> routerExtensions = PureCoreExtensionLoader.extensions().flatCollect(e -> e.extraPureCoreExtensions(pureModel.getExecutionSupport()));
        MutableList<PlanTransformer> planTransformers = Iterate.flatCollect(ServiceLoader.load(PlanGeneratorExtension.class), PlanGeneratorExtension::getExtraPlanTransformers, Lists.mutable.empty());
        ServiceTestRunner testRunner = new ServiceTestRunner(service, null, compileResult.getPureModelContextData(), pureModel, null, PlanExecutor.newPlanExecutorBuilder().withAvailableStoreExecutors().build(), routerExtensions, planTransformers, null);

        List<RichServiceTestResult> richServiceTestResults;
        try
        {
            richServiceTestResults = testRunner.executeTests();
        }
        catch (Exception e)
        {
            return Collections.singletonList(errorResult(compileResult.getException(), entityPath));
        }

        MutableList<LegendExecutionResult> results = Lists.mutable.empty();
        richServiceTestResults.forEach(run ->
        {
            Map<String, TestResult> runResults = run.getResults();
            Map<String, Exception> runExceptions = run.getAssertExceptions();
            if (runResults != null)
            {
                runResults.forEach((key, result) ->
                {
                    StringWriter writer = new StringWriter().append(entityPath).append('.').append(key).append(": ").append(result.name());
                    Exception e = runExceptions.get(key);
                    if (e != null)
                    {
                        try (PrintWriter pw = new PrintWriter(writer.append("\n")))
                        {
                            e.printStackTrace(pw);
                        }
                    }
                    results.add(LegendExecutionResult.newResult(Lists.mutable.of(entityPath, result.name()), toResultType(result), writer.toString()));
                });
            }
        });
        return results;
    }

    private Type toResultType(TestResult testResult)
    {
        switch (testResult)
        {
            case SUCCESS:
            {
                return Type.SUCCESS;
            }
            case FAILURE:
            {
                return Type.FAILURE;
            }
            case ERROR:
            {
                return Type.ERROR;
            }
            default:
            {
                return Type.WARNING;
            }
        }
    }

<<<<<<< HEAD
    public Iterable<? extends LegendCompletion> getCompletions(SectionState section, TextPosition location)
    {
        String codeLine = section.getSection().getLine(location.getLine()).substring(0, location.getColumn());
        List<LegendCompletion> legendCompletions = Lists.mutable.empty();

        if (codeLine.isEmpty())
        {
            return BOILERPLATE_SUGGESTIONS.collect(s -> new LegendCompletion("Service boilerplate", s.replaceAll("\n",System.getProperty("line.separator"))));
        }

        if (FUNCTIONS_TRIGGERS.anySatisfy(codeLine::endsWith))
        {
            FUNCTIONS_SUGGESTIONS.collect(s -> new LegendCompletion("Join definition", s), legendCompletions);
        }

        return legendCompletions;
=======
    private Iterable<? extends LegendExecutionResult> registerService(SectionState section, String entityPath)
    {
        try
        {
            Protocol serializer = new Protocol("pure", PureClientVersions.production);
            PureModelContextPointer origin = new PureModelContextPointer();
            origin.serializer = serializer;
            origin.sdlcInfo = new AlloySDLC();
            origin.sdlcInfo.baseVersion = "latest";
            origin.sdlcInfo.version = "none";
            origin.sdlcInfo.packageableElementPointers = Collections.singletonList(new PackageableElementPointer(PackageableElementType.SERVICE, entityPath));
            PureModelContextData pmcd = pureModelContextDataBuilder(section.getDocumentState().getGlobalState())
                    .withSerializer(serializer)
                    .withOrigin(origin)
                    .build();
            String response = postEngineServer("/service/v1/register_fullInteractive", pmcd);
            try
            {
                // Try to parse it as JSON and then format it prettily
                JsonMapper mapper = getResultMapper();
                JsonNode node = mapper.readTree(response);
                String formatted = mapper.writeValueAsString(node);
                return Collections.singletonList(LegendExecutionResult.newResult(entityPath, Type.SUCCESS, formatted));
            }
            catch (Exception ignore)
            {
                // Couldn't format as JSON
                return Collections.singletonList(LegendExecutionResult.newResult(entityPath, Type.SUCCESS, response));
            }
        }
        catch (Exception e)
        {
            return Collections.singletonList(errorResult(e, entityPath));
        }
    }

    private JsonMapper getResultMapper()
    {
        synchronized (this)
        {
            if (this.resultMapper == null)
            {
                this.resultMapper = PureProtocolObjectMapperFactory.withPureProtocolExtensions(JsonMapper.builder()
                        .disable(StreamWriteFeature.AUTO_CLOSE_TARGET)
                        .disable(StreamReadFeature.AUTO_CLOSE_SOURCE)
                        .enable(SerializationFeature.INDENT_OUTPUT)
                        .enable(SerializationFeature.ORDER_MAP_ENTRIES_BY_KEYS)
                        .serializationInclusion(JsonInclude.Include.NON_NULL)
                        .build());
            }
            return this.resultMapper;
        }
>>>>>>> 6576c91e
    }
}<|MERGE_RESOLUTION|>--- conflicted
+++ resolved
@@ -59,7 +59,6 @@
 import java.util.Map;
 import java.util.ServiceLoader;
 
-
 /**
  * Extension for the Service grammar.
  */
@@ -70,7 +69,9 @@
     private static final String RUN_LEGACY_TESTS_COMMAND_ID = "legend.service.runLegacyTests";
     private static final String RUN_LEGACY_TESTS_COMMAND_TITLE = "Run legacy tests";
 
-<<<<<<< HEAD
+    private static final String REGISTER_SERVICE_COMMAND_ID = "legend.service.registerService";
+    private static final String REGISTER_SERVICE_COMMAND_TITLE = "Register service";
+
     private static final ImmutableList<String> FUNCTIONS_TRIGGERS = Lists.immutable.with("->");
 
     private static final ImmutableList<String> FUNCTIONS_SUGGESTIONS = Lists.immutable.with(
@@ -100,12 +101,6 @@
                     "    };\n" +
                     "  }\n" +
                     "}\n");
-=======
-    private static final String REGISTER_SERVICE_COMMAND_ID = "legend.service.registerService";
-    private static final String REGISTER_SERVICE_COMMAND_TITLE = "Register service";
-
-    private JsonMapper resultMapper;
->>>>>>> 6576c91e
 
     public ServiceLSPGrammarExtension()
     {
@@ -249,24 +244,6 @@
         }
     }
 
-<<<<<<< HEAD
-    public Iterable<? extends LegendCompletion> getCompletions(SectionState section, TextPosition location)
-    {
-        String codeLine = section.getSection().getLine(location.getLine()).substring(0, location.getColumn());
-        List<LegendCompletion> legendCompletions = Lists.mutable.empty();
-
-        if (codeLine.isEmpty())
-        {
-            return BOILERPLATE_SUGGESTIONS.collect(s -> new LegendCompletion("Service boilerplate", s.replaceAll("\n",System.getProperty("line.separator"))));
-        }
-
-        if (FUNCTIONS_TRIGGERS.anySatisfy(codeLine::endsWith))
-        {
-            FUNCTIONS_SUGGESTIONS.collect(s -> new LegendCompletion("Join definition", s), legendCompletions);
-        }
-
-        return legendCompletions;
-=======
     private Iterable<? extends LegendExecutionResult> registerService(SectionState section, String entityPath)
     {
         try
@@ -319,6 +296,23 @@
             }
             return this.resultMapper;
         }
->>>>>>> 6576c91e
+    }
+
+    public Iterable<? extends LegendCompletion> getCompletions(SectionState section, TextPosition location)
+    {
+        String codeLine = section.getSection().getLine(location.getLine()).substring(0, location.getColumn());
+        List<LegendCompletion> legendCompletions = Lists.mutable.empty();
+
+        if (codeLine.isEmpty())
+        {
+            return BOILERPLATE_SUGGESTIONS.collect(s -> new LegendCompletion("Service boilerplate", s.replaceAll("\n",System.getProperty("line.separator"))));
+        }
+
+        if (FUNCTIONS_TRIGGERS.anySatisfy(codeLine::endsWith))
+        {
+            FUNCTIONS_SUGGESTIONS.collect(s -> new LegendCompletion("Join definition", s), legendCompletions);
+        }
+
+        return legendCompletions;
     }
 }