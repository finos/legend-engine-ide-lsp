// Copyright 2023 Goldman Sachs
//
// Licensed under the Apache License, Version 2.0 (the "License");
// you may not use this file except in compliance with the License.
// You may obtain a copy of the License at
//
//      http://www.apache.org/licenses/LICENSE-2.0
//
// Unless required by applicable law or agreed to in writing, software
// distributed under the License is distributed on an "AS IS" BASIS,
// WITHOUT WARRANTIES OR CONDITIONS OF ANY KIND, either express or implied.
// See the License for the specific language governing permissions and
// limitations under the License.

package org.finos.legend.engine.ide.lsp.extension;

import org.eclipse.collections.api.factory.Lists;
<<<<<<< HEAD
import org.eclipse.collections.api.list.ImmutableList;
=======
import org.eclipse.collections.api.factory.Sets;
import org.eclipse.collections.api.list.ListIterable;
>>>>>>> a02d3750
import org.eclipse.collections.api.list.MutableList;
import org.eclipse.collections.api.set.MutableSet;
import org.eclipse.collections.impl.utility.Iterate;
import org.eclipse.collections.impl.utility.ListIterate;
import org.finos.legend.engine.ide.lsp.extension.completion.LegendCompletion;
import org.finos.legend.engine.ide.lsp.extension.execution.LegendExecutionResult;
import org.finos.legend.engine.ide.lsp.extension.execution.LegendExecutionResult.Type;
import org.finos.legend.engine.ide.lsp.extension.state.SectionState;
import org.finos.legend.engine.ide.lsp.extension.text.TextPosition;
import org.finos.legend.engine.language.pure.compiler.toPureGraph.PureModel;
import org.finos.legend.engine.language.pure.grammar.from.extension.PureGrammarParserExtensionLoader;
import org.finos.legend.engine.language.pure.grammar.from.extension.PureGrammarParserExtensions;
import org.finos.legend.engine.language.pure.grammar.from.mapping.MappingParser;
import org.finos.legend.engine.plan.execution.PlanExecutor;
import org.finos.legend.engine.plan.generation.extension.PlanGeneratorExtension;
import org.finos.legend.engine.plan.generation.transformers.PlanTransformer;
import org.finos.legend.engine.protocol.pure.v1.model.packageableElement.PackageableElement;
import org.finos.legend.engine.protocol.pure.v1.model.packageableElement.mapping.Mapping;
import org.finos.legend.engine.protocol.pure.v1.model.packageableElement.mapping.mappingTest.MappingTestSuite;
import org.finos.legend.engine.protocol.pure.v1.model.packageableElement.mapping.mappingTest.MappingTest_Legacy;
import org.finos.legend.engine.protocol.pure.v1.model.test.TestSuite;
import org.finos.legend.engine.pure.code.core.PureCoreExtensionLoader;
import org.finos.legend.engine.test.runner.mapping.MappingTestRunner;
import org.finos.legend.engine.test.runner.mapping.RichMappingTestResult;
import org.finos.legend.pure.generated.Root_meta_pure_extension_Extension;

import java.io.PrintWriter;
import java.io.StringWriter;
import java.util.Collections;
import java.util.List;
import java.util.Map;
import java.util.ServiceLoader;

/**
 * Extension for the Mapping grammar.
 */
public class MappingLSPGrammarExtension extends AbstractLegacyParserLSPGrammarExtension
{
<<<<<<< HEAD
    private static final List<String> KEYWORDS = List.of("Mapping", "EnumerationMapping", "include");
=======
>>>>>>> a02d3750
    private static final String RUN_LEGACY_TESTS_COMMAND_ID = "legend.mapping.runLegacyTests";
    private static final String RUN_LEGACY_TESTS_COMMAND_TITLE = "Run legacy tests";

    private static final String RUN_LEGACY_TEST_COMMAND_ID = "legend.mapping.runLegacyTest";
    private static final String RUN_LEGACY_TEST_COMMAND_TITLE = "Run legacy test";
    private static final String LEGACY_TEST_ID = "legend.mapping.legacyTestId";

<<<<<<< HEAD
    private static final ImmutableList<String> STORE_OBJECT_TRIGGERS = Lists.immutable.with("~");

    private static final ImmutableList<String> STORE_OBJECT_SUGGESTIONS = Lists.immutable.with("primaryKey", "mainTable");

    private static final ImmutableList<String> BOILERPLATE_SUGGESTIONS = Lists.immutable.with(
            "Mapping package::path::mappingName\n" +
                    "( /*Mapping contains the business logic relating your (exposed) Class to your underlying store objects (tables/views).*/\n" +
                    "  *package::path::className: Relational\n" +
                    "  {\n" +
                    "    ~primaryKey\n" +
                    "  (\n" +
                    "    [package::path::storeName]schemaName.TableName1.column1,\n" +
                    "  )\n" +
                    "    ~mainTable [package::path::storeName]schemaName.TableName1\n" +
                    "    attribute1: [package::path::storeName]schemaName.TableName1.column1,\n" +
                    "    attribute2: [package::path::storeName]schemaName.TableName1.column2,\n" +
                    "    attribute3: multiply([package::path::storeName]schemaName.TableName1.column1, [package::path::storeName]schema.TableName1.column1)\n" +
                    "  }\n" +
                    ")\n");
=======
    private final ListIterable<String> keywords;
>>>>>>> a02d3750

    public MappingLSPGrammarExtension()
    {
        super(MappingParser.newInstance(PureGrammarParserExtensions.fromAvailableExtensions()));
        this.keywords = findKeywords();
    }

    @Override
    public Iterable<? extends String> getKeywords()
    {
        return this.keywords;
    }

    @Override
    protected List<? extends TestSuite> getTestSuites(PackageableElement element)
    {
        if (element instanceof Mapping)
        {
            List<MappingTestSuite> testSuites = ((Mapping) element).testSuites;
            return (testSuites == null) ? Lists.fixedSize.empty() : testSuites;
        }
        return super.getTestSuites(element);
    }


    @Override
    protected void collectCommands(SectionState sectionState, PackageableElement element, CommandConsumer consumer)
    {
        super.collectCommands(sectionState, element, consumer);
        if (element instanceof Mapping)
        {
            Mapping mapping = (Mapping) element;
            if ((mapping.tests != null) && !mapping.tests.isEmpty())
            {
                consumer.accept(RUN_LEGACY_TESTS_COMMAND_ID, RUN_LEGACY_TESTS_COMMAND_TITLE, mapping.sourceInformation);
                mapping.tests.forEach(t -> consumer.accept(RUN_LEGACY_TEST_COMMAND_ID, RUN_LEGACY_TEST_COMMAND_TITLE, t.sourceInformation, Collections.singletonMap(LEGACY_TEST_ID, t.name)));
            }
        }
    }

    @Override
    public Iterable<? extends LegendExecutionResult> execute(SectionState section, String entityPath, String commandId, Map<String, String> executableArgs)
    {
        switch (commandId)
        {
            case RUN_LEGACY_TESTS_COMMAND_ID:
            {
                return runLegacyMappingTests(section, entityPath, null);
            }
            case RUN_LEGACY_TEST_COMMAND_ID:
            {
                return runLegacyMappingTests(section, entityPath, executableArgs.get(LEGACY_TEST_ID));
            }
            default:
            {
                return super.execute(section, entityPath, commandId, executableArgs);
            }
        }
    }

    private Iterable<? extends LegendExecutionResult> runLegacyMappingTests(SectionState section, String entityPath, String testName)
    {
        PackageableElement element = getParseResult(section).getElement(entityPath);
        if (!(element instanceof Mapping))
        {
            return Collections.singletonList(LegendExecutionResult.newResult(entityPath, Type.ERROR, "Unable to find mapping " + entityPath));
        }
        Mapping mapping = (Mapping) element;
        List<MappingTest_Legacy> tests = getLegacyMappingTests(mapping, testName);
        if (tests.isEmpty())
        {
            String message = (testName == null) ?
                    ("Unable to find legacy tests for mapping " + entityPath) :
                    ("Unable to find legacy test " + testName + " for mapping " + entityPath);
            return Collections.singletonList(LegendExecutionResult.newResult(entityPath, Type.ERROR, message));
        }

        CompileResult compileResult = getCompileResult(section);
        if (compileResult.hasException())
        {
            return Collections.singletonList(errorResult(compileResult.getException(), entityPath));
        }

        PureModel pureModel = compileResult.getPureModel();
        MutableList<? extends Root_meta_pure_extension_Extension> routerExtensions = PureCoreExtensionLoader.extensions().flatCollect(e -> e.extraPureCoreExtensions(pureModel.getExecutionSupport()));
        MutableList<PlanTransformer> planTransformers = Iterate.flatCollect(ServiceLoader.load(PlanGeneratorExtension.class), PlanGeneratorExtension::getExtraPlanTransformers, Lists.mutable.empty());
        PlanExecutor planExecutor = PlanExecutor.newPlanExecutorBuilder().withAvailableStoreExecutors().build();
        MutableList<LegendExecutionResult> results = Lists.mutable.empty();
        tests.forEach(test ->
        {
            try
            {
                MappingTestRunner testRunner = new MappingTestRunner(pureModel, entityPath, test, planExecutor, routerExtensions, planTransformers);
                RichMappingTestResult result = testRunner.setupAndRunTest();
                switch (result.getResult())
                {
                    case SUCCESS:
                    {
                        results.add(LegendExecutionResult.newResult(Lists.mutable.of(entityPath, test.name), Type.SUCCESS, entityPath + "." + result.getTestName() + ": SUCCESS"));
                        break;
                    }
                    case FAILURE:
                    {
                        StringBuilder builder = new StringBuilder(entityPath).append('.').append(result.getTestName()).append(": FAILURE");
                        if (result.getExpected().isPresent() && result.getActual().isPresent())
                        {
                            builder.append("\nexpected: ").append(result.getExpected().get());
                            builder.append("\nactual:   ").append(result.getActual().get());
                        }
                        results.add(LegendExecutionResult.newResult(Lists.mutable.of(entityPath, test.name), Type.FAILURE, builder.toString()));
                        break;
                    }
                    case ERROR:
                    {
                        StringWriter writer = new StringWriter().append(entityPath).append('.').append(result.getTestName()).append(": ERROR");
                        if (result.getException() != null)
                        {
                            try (PrintWriter pw = new PrintWriter(writer.append("\n")))
                            {
                                result.getException().printStackTrace(pw);
                            }
                        }
                        results.add(LegendExecutionResult.newResult(Lists.mutable.of(entityPath, test.name),Type.ERROR, writer.toString()));
                        break;
                    }
                    default:
                    {
                        results.add(LegendExecutionResult.newResult(Lists.mutable.of(entityPath, test.name), Type.SUCCESS, entityPath + "." + result.getTestName() + ": " + result.getResult().name() + " (unhandled result type)"));
                    }
                }
            }
            catch (Exception e)
            {
                results.add(errorResult(e, entityPath));
            }
        });
        return results;
    }

    private List<MappingTest_Legacy> getLegacyMappingTests(Mapping mapping, String testName)
    {
        List<MappingTest_Legacy> tests = mapping.tests;
        if (tests == null)
        {
            return Collections.emptyList();
        }
        if (testName == null)
        {
            return tests;
        }
        return ListIterate.select(tests, t -> testName.equals(t.name));
    }

<<<<<<< HEAD
    public Iterable<? extends LegendCompletion> getCompletions(SectionState section, TextPosition location)
    {
        String codeLine = section.getSection().getLine(location.getLine()).substring(0, location.getColumn());
        List<LegendCompletion> legendCompletions = Lists.mutable.empty();

        if (codeLine.isEmpty())
        {
            return BOILERPLATE_SUGGESTIONS.collect(s -> new LegendCompletion("Mapping boilerplate", s.replaceAll("\n",System.getProperty("line.separator"))));
        }

        if (STORE_OBJECT_TRIGGERS.anySatisfy(codeLine::endsWith))
        {
            STORE_OBJECT_SUGGESTIONS.collect(s -> new LegendCompletion("Store object type", s), legendCompletions);
        }

        return legendCompletions;
=======
    private static ListIterable<String> findKeywords()
    {
        MutableSet<String> keywords = Sets.mutable.with("Mapping", "MappingTests", "include");
        PureGrammarParserExtensionLoader.extensions().forEach(ext -> ext.getExtraMappingElementParsers().forEach(p -> keywords.add(p.getElementTypeName())));
        return Lists.immutable.withAll(keywords);
>>>>>>> a02d3750
    }
}<|MERGE_RESOLUTION|>--- conflicted
+++ resolved
@@ -15,12 +15,9 @@
 package org.finos.legend.engine.ide.lsp.extension;
 
 import org.eclipse.collections.api.factory.Lists;
-<<<<<<< HEAD
 import org.eclipse.collections.api.list.ImmutableList;
-=======
 import org.eclipse.collections.api.factory.Sets;
 import org.eclipse.collections.api.list.ListIterable;
->>>>>>> a02d3750
 import org.eclipse.collections.api.list.MutableList;
 import org.eclipse.collections.api.set.MutableSet;
 import org.eclipse.collections.impl.utility.Iterate;
@@ -59,10 +56,6 @@
  */
 public class MappingLSPGrammarExtension extends AbstractLegacyParserLSPGrammarExtension
 {
-<<<<<<< HEAD
-    private static final List<String> KEYWORDS = List.of("Mapping", "EnumerationMapping", "include");
-=======
->>>>>>> a02d3750
     private static final String RUN_LEGACY_TESTS_COMMAND_ID = "legend.mapping.runLegacyTests";
     private static final String RUN_LEGACY_TESTS_COMMAND_TITLE = "Run legacy tests";
 
@@ -70,7 +63,6 @@
     private static final String RUN_LEGACY_TEST_COMMAND_TITLE = "Run legacy test";
     private static final String LEGACY_TEST_ID = "legend.mapping.legacyTestId";
 
-<<<<<<< HEAD
     private static final ImmutableList<String> STORE_OBJECT_TRIGGERS = Lists.immutable.with("~");
 
     private static final ImmutableList<String> STORE_OBJECT_SUGGESTIONS = Lists.immutable.with("primaryKey", "mainTable");
@@ -90,9 +82,8 @@
                     "    attribute3: multiply([package::path::storeName]schemaName.TableName1.column1, [package::path::storeName]schema.TableName1.column1)\n" +
                     "  }\n" +
                     ")\n");
-=======
+
     private final ListIterable<String> keywords;
->>>>>>> a02d3750
 
     public MappingLSPGrammarExtension()
     {
@@ -246,29 +237,28 @@
         return ListIterate.select(tests, t -> testName.equals(t.name));
     }
 
-<<<<<<< HEAD
-    public Iterable<? extends LegendCompletion> getCompletions(SectionState section, TextPosition location)
-    {
-        String codeLine = section.getSection().getLine(location.getLine()).substring(0, location.getColumn());
-        List<LegendCompletion> legendCompletions = Lists.mutable.empty();
-
-        if (codeLine.isEmpty())
-        {
-            return BOILERPLATE_SUGGESTIONS.collect(s -> new LegendCompletion("Mapping boilerplate", s.replaceAll("\n",System.getProperty("line.separator"))));
-        }
-
-        if (STORE_OBJECT_TRIGGERS.anySatisfy(codeLine::endsWith))
-        {
-            STORE_OBJECT_SUGGESTIONS.collect(s -> new LegendCompletion("Store object type", s), legendCompletions);
-        }
-
-        return legendCompletions;
-=======
     private static ListIterable<String> findKeywords()
     {
         MutableSet<String> keywords = Sets.mutable.with("Mapping", "MappingTests", "include");
         PureGrammarParserExtensionLoader.extensions().forEach(ext -> ext.getExtraMappingElementParsers().forEach(p -> keywords.add(p.getElementTypeName())));
         return Lists.immutable.withAll(keywords);
->>>>>>> a02d3750
+    }
+
+    public Iterable<? extends LegendCompletion> getCompletions(SectionState section, TextPosition location)
+    {
+        String codeLine = section.getSection().getLine(location.getLine()).substring(0, location.getColumn());
+        List<LegendCompletion> legendCompletions = Lists.mutable.empty();
+
+        if (codeLine.isEmpty())
+        {
+            return BOILERPLATE_SUGGESTIONS.collect(s -> new LegendCompletion("Mapping boilerplate", s.replaceAll("\n",System.getProperty("line.separator"))));
+        }
+
+        if (STORE_OBJECT_TRIGGERS.anySatisfy(codeLine::endsWith))
+        {
+            STORE_OBJECT_SUGGESTIONS.collect(s -> new LegendCompletion("Store object type", s), legendCompletions);
+        }
+
+        return legendCompletions;
     }
 }