--- conflicted
+++ resolved
@@ -37,19 +37,10 @@
     {
         return KEYWORDS;
     }
-<<<<<<< HEAD
-
-    @Override
-    protected String getClassifier(PackageableElement element)
-    {
-        return (element instanceof PackageableRuntime) ? "meta::pure::runtime::PackageableRuntime" : null;
-    }
 
     public List<String> getCompletionTriggers()
     {
         return Collections.emptyList();
     }
 
-=======
->>>>>>> b8d7bfaf
 }