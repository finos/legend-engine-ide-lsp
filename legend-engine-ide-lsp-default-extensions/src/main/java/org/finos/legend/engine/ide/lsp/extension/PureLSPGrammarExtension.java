// Copyright 2023 Goldman Sachs
//
// Licensed under the Apache License, Version 2.0 (the "License");
// you may not use this file except in compliance with the License.
// You may obtain a copy of the License at
//
//      http://www.apache.org/licenses/LICENSE-2.0
//
// Unless required by applicable law or agreed to in writing, software
// distributed under the License is distributed on an "AS IS" BASIS,
// WITHOUT WARRANTIES OR CONDITIONS OF ANY KIND, either express or implied.
// See the License for the specific language governing permissions and
// limitations under the License.

package org.finos.legend.engine.ide.lsp.extension;

import com.fasterxml.jackson.annotation.JsonInclude;
import com.fasterxml.jackson.core.StreamReadFeature;
import com.fasterxml.jackson.core.StreamWriteFeature;
import com.fasterxml.jackson.databind.SerializationFeature;
import com.fasterxml.jackson.databind.json.JsonMapper;
import org.eclipse.collections.api.factory.Lists;
import org.eclipse.collections.api.factory.Maps;
import org.eclipse.collections.api.list.ImmutableList;
import org.eclipse.collections.api.list.MutableList;
import org.eclipse.collections.impl.utility.Iterate;
import org.finos.legend.engine.ide.lsp.extension.completion.LegendCompletion;
import org.finos.legend.engine.ide.lsp.extension.declaration.LegendDeclaration;
import org.finos.legend.engine.ide.lsp.extension.execution.LegendExecutionResult;
import org.finos.legend.engine.ide.lsp.extension.execution.LegendExecutionResult.Type;
import org.finos.legend.engine.ide.lsp.extension.state.SectionState;
import org.finos.legend.engine.ide.lsp.extension.text.TextPosition;
import org.finos.legend.engine.language.pure.compiler.toPureGraph.PureModel;
import org.finos.legend.engine.language.pure.grammar.from.domain.DomainParser;
import org.finos.legend.engine.plan.execution.PlanExecutor;
import org.finos.legend.engine.plan.execution.result.ConstantResult;
import org.finos.legend.engine.plan.execution.result.ErrorResult;
import org.finos.legend.engine.plan.execution.result.StreamingResult;
import org.finos.legend.engine.plan.execution.result.serialization.SerializationFormat;
import org.finos.legend.engine.plan.generation.PlanGenerator;
import org.finos.legend.engine.plan.generation.extension.PlanGeneratorExtension;
import org.finos.legend.engine.plan.generation.transformers.PlanTransformer;
import org.finos.legend.engine.plan.platform.PlanPlatform;
import org.finos.legend.engine.protocol.pure.v1.PureProtocolObjectMapperFactory;
import org.finos.legend.engine.protocol.pure.v1.model.executionPlan.SingleExecutionPlan;
import org.finos.legend.engine.protocol.pure.v1.model.packageableElement.PackageableElement;
import org.finos.legend.engine.protocol.pure.v1.model.packageableElement.domain.Association;
import org.finos.legend.engine.protocol.pure.v1.model.packageableElement.domain.Class;
import org.finos.legend.engine.protocol.pure.v1.model.packageableElement.domain.Enumeration;
import org.finos.legend.engine.protocol.pure.v1.model.packageableElement.domain.Function;
import org.finos.legend.engine.protocol.pure.v1.model.packageableElement.domain.Multiplicity;
import org.finos.legend.engine.protocol.pure.v1.model.packageableElement.domain.Property;
import org.finos.legend.engine.protocol.pure.v1.model.packageableElement.domain.QualifiedProperty;
import org.finos.legend.engine.pure.code.core.PureCoreExtensionLoader;
import org.finos.legend.pure.generated.Root_meta_pure_extension_Extension;
import org.finos.legend.pure.m3.coreinstance.meta.pure.metamodel.function.ConcreteFunctionDefinition;
import org.finos.legend.pure.m3.navigation.M3Paths;
import org.finos.legend.pure.m3.navigation.PrimitiveUtilities;
import org.finos.legend.pure.m4.coreinstance.primitive.date.PureDate;
import org.finos.legend.pure.m4.coreinstance.primitive.strictTime.PureStrictTime;
import org.slf4j.Logger;
import org.slf4j.LoggerFactory;

import java.io.ByteArrayOutputStream;
import java.io.IOException;
import java.nio.charset.StandardCharsets;
import java.time.temporal.TemporalAccessor;
import java.util.Collections;
import java.util.List;
import java.util.Map;
import java.util.ServiceLoader;
import java.util.function.Consumer;

/**
 * Extension for the Pure grammar.
 */
public class PureLSPGrammarExtension extends AbstractLegacyParserLSPGrammarExtension
{
    private static final Logger LOGGER = LoggerFactory.getLogger(PureLSPGrammarExtension.class);

    private static final List<String> KEYWORDS = List.copyOf(PrimitiveUtilities.getPrimitiveTypeNames().toSet()
            .with("Association")
            .with("Class")
            .with("Enum")
            .with("function")
            .with("import")
            .with("let")
            .with("native function")
            .with("Profile")
    );

    private static final ImmutableList<String> ATTRIBUTE_TYPES = PrimitiveUtilities.getPrimitiveTypeNames().collect(n -> n + " ", Lists.mutable.empty()).toImmutable();
    private static final ImmutableList<String> ATTRIBUTE_TYPES_TRIGGERS = Lists.immutable.with(": ");
    private static final ImmutableList<String> ATTRIBUTE_TYPES_SUGGESTIONS = ATTRIBUTE_TYPES;
    private static final ImmutableList<String> ATTRIBUTE_MULTIPLICITIES_TRIGGERS = ATTRIBUTE_TYPES;
    private static final ImmutableList<String> ATTRIBUTE_MULTIPLICITIES_SUGGESTIONS = Lists.immutable.with("[0..1];\n", "[1];\n", "[1..*];\n", "[*];\n");
    private static final ImmutableList<String> BOILERPLATE_SUGGESTIONS = Lists.immutable.with(
            "function go() : Any[*]\n" +
                    "{\n" +
                    "   1+1;\n" +
                    "}\n",
            "Class package::path::className\n" +
                    "{\n" +
                    "   attributeName: attributeType [attributeMultiplicity];\n" +
                    "}\n");

    private static final String EXEC_FUNCTION_ID = "legend.pure.executeFunction";
    private static final String EXEC_FUNCTION_TITLE = "Execute function";

    private JsonMapper functionResultMapper;

    public PureLSPGrammarExtension()
    {
        super(new DomainParser());
    }

    @Override
    public Iterable<? extends String> getKeywords()
    {
        return KEYWORDS;
    }

    @Override
    protected void collectCommands(SectionState sectionState, PackageableElement element, CommandConsumer consumer)
    {
        super.collectCommands(sectionState, element, consumer);
        if (element instanceof Function)
        {
            Function function = (Function) element;
            if ((function.parameters == null) || function.parameters.isEmpty())
            {
                consumer.accept(EXEC_FUNCTION_ID, EXEC_FUNCTION_TITLE, function.sourceInformation);
            }
        }
    }

    @Override
    public Iterable<? extends LegendExecutionResult> execute(SectionState section, String entityPath, String commandId, Map<String, String> executableArgs)
    {
        return EXEC_FUNCTION_ID.equals(commandId) ?
               executeFunction(section, entityPath) :
               super.execute(section, entityPath, commandId, executableArgs);
    }

    @Override
    protected void forEachChild(PackageableElement element, Consumer<LegendDeclaration> consumer)
    {
        if (element instanceof Class)
        {
            Class _class = (Class) element;
            _class.properties.forEach(p -> consumer.accept(getDeclaration(p)));
            _class.qualifiedProperties.forEach(qp -> consumer.accept(getDeclaration(qp)));
        }
        else if (element instanceof Enumeration)
        {
            Enumeration _enum = (Enumeration) element;
            String path = _enum.getPath();
            _enum.values.forEach(value ->
            {
                if (isValidSourceInfo(value.sourceInformation))
                {
                    consumer.accept(LegendDeclaration.builder()
                            .withIdentifier(value.value)
                            .withClassifier(path)
                            .withLocation(toLocation(value.sourceInformation))
                            .build());
                }
            });
        }
        else if (element instanceof Association)
        {
            Association association = (Association) element;
            association.properties.forEach(p -> consumer.accept(getDeclaration(p)));
            association.qualifiedProperties.forEach(qp -> consumer.accept(getDeclaration(qp)));
        }
    }

    private LegendDeclaration getDeclaration(Property property)
    {
        if (!isValidSourceInfo(property.sourceInformation))
        {
            LOGGER.warn("Invalid source information for property {}", property.name);
            return null;
        }

        return LegendDeclaration.builder()
                .withIdentifier(property.name)
                .withClassifier(M3Paths.Property)
                .withLocation(toLocation(property.sourceInformation))
                .build();
    }

    private LegendDeclaration getDeclaration(QualifiedProperty property)
    {
        if (!isValidSourceInfo(property.sourceInformation))
        {
            LOGGER.warn("Invalid source information for qualified property {}", property.name);
            return null;
        }

        StringBuilder builder = new StringBuilder(property.name).append('(');
        int len = builder.length();
        property.parameters.forEach(p ->
        {
            if (builder.length() > len)
            {
                builder.append(',');
            }
            builder.append(p._class).append(":[");
            Multiplicity mult = p.multiplicity;
            int lower = mult.lowerBound;
            Integer upper = mult.getUpperBound();
            if ((upper == null) ? (lower != 0) : (lower != upper))
            {
                builder.append(lower).append("..");
            }
            if (upper == null)
            {
                builder.append('*');
            }
            else
            {
                builder.append(upper.intValue());
            }
            builder.append(']');
        });
        builder.append(')');
        return LegendDeclaration.builder()
                .withIdentifier(builder.toString())
                .withClassifier(M3Paths.QualifiedProperty)
                .withLocation(toLocation(property.sourceInformation))
                .build();
    }

    private Iterable<? extends LegendExecutionResult> executeFunction(SectionState section, String entityPath)
    {
        CompileResult compileResult = getCompileResult(section);
        if (compileResult.hasException())
        {
            return Collections.singletonList(errorResult(compileResult.getException(), entityPath));
        }

        MutableList<LegendExecutionResult> results = Lists.mutable.empty();
        try
        {
            PureModel pureModel = compileResult.getPureModel();
            ConcreteFunctionDefinition<?> function = pureModel.getConcreteFunctionDefinition(entityPath, null);
            MutableList<? extends Root_meta_pure_extension_Extension> routerExtensions = PureCoreExtensionLoader.extensions().flatCollect(e -> e.extraPureCoreExtensions(pureModel.getExecutionSupport()));
            MutableList<PlanTransformer> planTransformers = Iterate.flatCollect(ServiceLoader.load(PlanGeneratorExtension.class), PlanGeneratorExtension::getExtraPlanTransformers, Lists.mutable.empty());
            SingleExecutionPlan executionPlan = PlanGenerator.generateExecutionPlan(function, null, null, null, pureModel, null, PlanPlatform.JAVA, null, routerExtensions, planTransformers);

            if (this.isEngineServerConfigured())
            {
                LegendExecutionResult legendExecutionResult = this.postEngineServer("/executionPlan/v1/execution/executePlan?serializationFormat=DEFAULT", executionPlan, is ->
                {
                    ByteArrayOutputStream os = new ByteArrayOutputStream(1024);
                    is.transferTo(os);
                    return LegendExecutionResult.newResult(entityPath, Type.SUCCESS, os.toString(StandardCharsets.UTF_8), "Executed using remote engine server");
                });
                results.add(legendExecutionResult);
            }
            else
            {
                PlanExecutor planExecutor = PlanExecutor.newPlanExecutorBuilder().withAvailableStoreExecutors().build();
                collectResults(entityPath, planExecutor.execute(executionPlan, Maps.mutable.empty(), "localUser", Lists.mutable.empty()), results::add);
            }
        }
        catch (Exception e)
        {
            results.add(errorResult(e, entityPath));
        }
        return results;
    }

    private void collectResults(String entityPath, org.finos.legend.engine.plan.execution.result.Result result, Consumer<? super LegendExecutionResult> consumer)
    {
        // TODO also collect results from activities
        if (result instanceof ErrorResult)
        {
            ErrorResult errorResult = (ErrorResult) result;
            consumer.accept(LegendExecutionResult.newResult(entityPath, Type.ERROR, errorResult.getMessage(), errorResult.getTrace()));
            return;
        }
        if (result instanceof ConstantResult)
        {
            consumer.accept(LegendExecutionResult.newResult(entityPath, Type.SUCCESS, getConstantResult((ConstantResult) result)));
            return;
        }
        if (result instanceof StreamingResult)
        {
            ByteArrayOutputStream byteStream = new ByteArrayOutputStream(1024);
            try
            {
                ((StreamingResult) result).getSerializer(SerializationFormat.DEFAULT).stream(byteStream);
            }
            catch (IOException e)
            {
                consumer.accept(errorResult(e, entityPath));
                return;
            }
            consumer.accept(LegendExecutionResult.newResult(entityPath, Type.SUCCESS, byteStream.toString(StandardCharsets.UTF_8)));
            return;
        }
        consumer.accept(LegendExecutionResult.newResult(entityPath, Type.WARNING, "Unhandled result type: " + result.getClass().getName()));
    }

    private String getConstantResult(ConstantResult constantResult)
    {
        return getConstantValueResult(constantResult.getValue());
    }

    private String getConstantValueResult(Object value)
    {
        if (value == null)
        {
            return "[]";
        }
        if (value instanceof Iterable)
        {
            StringBuilder builder = new StringBuilder();
            ((Iterable<?>) value).forEach(v -> builder.append((builder.length() == 0) ? "[" : ", ").append(getConstantValueResult(v)));
            return builder.append("]").toString();
        }
        if ((value instanceof String) || (value instanceof Boolean) || (value instanceof Number) || (value instanceof PureDate) || (value instanceof PureStrictTime) || (value instanceof TemporalAccessor))
        {
            return value.toString();
        }
        try
        {
            return getFunctionResultMapper().writeValueAsString(value);
        }
        catch (Exception e)
        {
            LOGGER.error("Error converting value to JSON", e);
        }
        return value.toString();
    }

<<<<<<< HEAD
    @Override
    public Iterable<? extends LegendCompletion> getCompletions(SectionState section, TextPosition location)
    {
        String codeLine = section.getSection().getLine(location.getLine()).substring(0, location.getColumn());

        if (codeLine.isEmpty())
        {
            return BOILERPLATE_SUGGESTIONS.collect(s -> new LegendCompletion("Pure boilerplate", s.replaceAll("\n",System.getProperty("line.separator"))));
        }

        MutableList<LegendCompletion> legendCompletions = Lists.mutable.empty();

        if (ATTRIBUTE_TYPES_TRIGGERS.anySatisfy(codeLine::endsWith))
        {
            ATTRIBUTE_TYPES_SUGGESTIONS.collect(s -> new LegendCompletion("Attribute type", s), legendCompletions);
        }
        if (ATTRIBUTE_MULTIPLICITIES_TRIGGERS.anySatisfy(codeLine::endsWith))
        {
            ATTRIBUTE_MULTIPLICITIES_SUGGESTIONS.collect(s -> new LegendCompletion("Attribute multiplicity", s), legendCompletions);
        }

        return legendCompletions;
=======
    private JsonMapper getFunctionResultMapper()
    {
        synchronized (this)
        {
            if (this.functionResultMapper == null)
            {
                this.functionResultMapper = PureProtocolObjectMapperFactory.withPureProtocolExtensions(JsonMapper.builder()
                        .disable(StreamWriteFeature.AUTO_CLOSE_TARGET)
                        .disable(StreamReadFeature.AUTO_CLOSE_SOURCE)
                        .enable(SerializationFeature.INDENT_OUTPUT)
                        .enable(SerializationFeature.ORDER_MAP_ENTRIES_BY_KEYS)
                        .serializationInclusion(JsonInclude.Include.NON_NULL)
                        .build());
            }
            return this.functionResultMapper;
        }
>>>>>>> 6576c91e
    }
}<|MERGE_RESOLUTION|>--- conflicted
+++ resolved
@@ -336,30 +336,6 @@
         return value.toString();
     }
 
-<<<<<<< HEAD
-    @Override
-    public Iterable<? extends LegendCompletion> getCompletions(SectionState section, TextPosition location)
-    {
-        String codeLine = section.getSection().getLine(location.getLine()).substring(0, location.getColumn());
-
-        if (codeLine.isEmpty())
-        {
-            return BOILERPLATE_SUGGESTIONS.collect(s -> new LegendCompletion("Pure boilerplate", s.replaceAll("\n",System.getProperty("line.separator"))));
-        }
-
-        MutableList<LegendCompletion> legendCompletions = Lists.mutable.empty();
-
-        if (ATTRIBUTE_TYPES_TRIGGERS.anySatisfy(codeLine::endsWith))
-        {
-            ATTRIBUTE_TYPES_SUGGESTIONS.collect(s -> new LegendCompletion("Attribute type", s), legendCompletions);
-        }
-        if (ATTRIBUTE_MULTIPLICITIES_TRIGGERS.anySatisfy(codeLine::endsWith))
-        {
-            ATTRIBUTE_MULTIPLICITIES_SUGGESTIONS.collect(s -> new LegendCompletion("Attribute multiplicity", s), legendCompletions);
-        }
-
-        return legendCompletions;
-=======
     private JsonMapper getFunctionResultMapper()
     {
         synchronized (this)
@@ -376,6 +352,30 @@
             }
             return this.functionResultMapper;
         }
->>>>>>> 6576c91e
-    }
+    }
+
+    @Override
+    public Iterable<? extends LegendCompletion> getCompletions(SectionState section, TextPosition location)
+    {
+        String codeLine = section.getSection().getLine(location.getLine()).substring(0, location.getColumn());
+
+        if (codeLine.isEmpty())
+        {
+            return BOILERPLATE_SUGGESTIONS.collect(s -> new LegendCompletion("Pure boilerplate", s.replaceAll("\n",System.getProperty("line.separator"))));
+        }
+
+        MutableList<LegendCompletion> legendCompletions = Lists.mutable.empty();
+
+        if (ATTRIBUTE_TYPES_TRIGGERS.anySatisfy(codeLine::endsWith))
+        {
+            ATTRIBUTE_TYPES_SUGGESTIONS.collect(s -> new LegendCompletion("Attribute type", s), legendCompletions);
+        }
+        if (ATTRIBUTE_MULTIPLICITIES_TRIGGERS.anySatisfy(codeLine::endsWith))
+        {
+            ATTRIBUTE_MULTIPLICITIES_SUGGESTIONS.collect(s -> new LegendCompletion("Attribute multiplicity", s), legendCompletions);
+        }
+
+        return legendCompletions;
+    }
+
 }