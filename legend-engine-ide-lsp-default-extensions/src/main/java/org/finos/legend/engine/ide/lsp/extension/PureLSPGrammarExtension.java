--- conflicted
+++ resolved
@@ -14,12 +14,6 @@
 
 package org.finos.legend.engine.ide.lsp.extension;
 
-<<<<<<< HEAD
-import org.finos.legend.engine.ide.lsp.extension.completion.LegendCompletion;
-import org.finos.legend.engine.ide.lsp.extension.declaration.LegendDeclaration;
-import org.finos.legend.engine.ide.lsp.extension.state.SectionState;
-import org.finos.legend.engine.ide.lsp.extension.text.TextPosition;
-=======
 import com.fasterxml.jackson.annotation.JsonInclude;
 import com.fasterxml.jackson.databind.SerializationFeature;
 import com.fasterxml.jackson.databind.json.JsonMapper;
@@ -27,12 +21,14 @@
 import org.eclipse.collections.api.factory.Maps;
 import org.eclipse.collections.api.list.MutableList;
 import org.eclipse.collections.impl.utility.Iterate;
+import org.finos.legend.engine.ide.lsp.extension.completion.LegendCompletion;
 import org.finos.legend.engine.ide.lsp.extension.declaration.LegendDeclaration;
 import org.finos.legend.engine.ide.lsp.extension.execution.LegendExecutionResult;
 import org.finos.legend.engine.ide.lsp.extension.execution.LegendExecutionResult.Type;
 import org.finos.legend.engine.ide.lsp.extension.state.SectionState;
 import org.finos.legend.engine.language.pure.compiler.toPureGraph.PureModel;
->>>>>>> b8d7bfaf
+import org.finos.legend.engine.ide.lsp.extension.state.SectionState;
+import org.finos.legend.engine.ide.lsp.extension.text.TextPosition;
 import org.finos.legend.engine.language.pure.grammar.from.domain.DomainParser;
 import org.finos.legend.engine.plan.execution.PlanExecutor;
 import org.finos.legend.engine.plan.execution.result.ConstantResult;
@@ -63,15 +59,12 @@
 import org.slf4j.Logger;
 import org.slf4j.LoggerFactory;
 
-<<<<<<< HEAD
 import java.util.ArrayList;
-=======
 import java.io.ByteArrayOutputStream;
 import java.io.IOException;
 import java.nio.charset.StandardCharsets;
 import java.time.temporal.TemporalAccessor;
 import java.util.Collections;
->>>>>>> b8d7bfaf
 import java.util.List;
 import java.util.Map;
 import java.util.ServiceLoader;
@@ -95,7 +88,6 @@
             .with("Profile")
     );
 
-<<<<<<< HEAD
     private static final List<String> ATTRIBUTE_TYPES = List.of("Integer ", "Date ", "StrictDate ", "String ", "Boolean ");
 
     private static final List<String> ATTRIBUTE_TYPES_TRIGGERS = List.of(": ");
@@ -170,7 +162,7 @@
 
         return legendCompletions;
     }
-=======
+
     private static final String EXEC_FUNCTION_ID = "legend.pure.executeFunction";
     private static final String EXEC_FUNCTION_TITLE = "Execute function";
 
@@ -178,7 +170,6 @@
             .enable(SerializationFeature.INDENT_OUTPUT)
             .serializationInclusion(JsonInclude.Include.NON_NULL)
             .build());
->>>>>>> b8d7bfaf
 
     public PureLSPGrammarExtension()
     {
@@ -303,10 +294,6 @@
                 .build();
     }
 
-<<<<<<< HEAD
-
-
-=======
     private Iterable<? extends LegendExecutionResult> executeFunction(SectionState section, String entityPath)
     {
         CompileResult compileResult = getCompileResult(section);
@@ -396,5 +383,4 @@
         }
         return value.toString();
     }
->>>>>>> b8d7bfaf
 }